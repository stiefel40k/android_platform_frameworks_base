/*
 * Copyright (C) 2010 The Android Open Source Project
 *
 * Licensed under the Apache License, Version 2.0 (the "License");
 * you may not use this file except in compliance with the License.
 * You may obtain a copy of the License at
 *
 *      http://www.apache.org/licenses/LICENSE-2.0
 *
 * Unless required by applicable law or agreed to in writing, software
 * distributed under the License is distributed on an "AS IS" BASIS,
 * WITHOUT WARRANTIES OR CONDITIONS OF ANY KIND, either express or implied.
 * See the License for the specific language governing permissions and
 * limitations under the License.
 */

package com.android.systemui.statusbar.tablet;

import android.content.Context;
import android.content.pm.PackageManager;
import android.graphics.drawable.Drawable;
import android.os.Handler;
import android.os.IBinder;
import android.provider.Settings;
import android.util.Log;
import android.util.Slog;
import android.util.AttributeSet;
import android.view.inputmethod.InputMethodInfo;
import android.view.inputmethod.InputMethodManager;
import android.view.inputmethod.InputMethodSubtype;
import android.view.View;
import android.widget.ImageView;

import com.android.server.InputMethodManagerService;
import com.android.systemui.R;

import java.util.ArrayList;
import java.util.HashMap;
import java.util.List;
import java.util.Map;

public class InputMethodButton extends ImageView {

    private static final String  TAG = "StatusBar/InputMethodButton";
    private static final boolean DEBUG = false;

    private static final int ID_IME_SWITCH_BUTTON = R.id.imeSwitchButton;
    // IME shortcut button is disabled.
    private static final int ID_IME_SHORTCUT_BUTTON = 0;

    // other services we wish to talk to
    private final InputMethodManager mImm;
    private final int mId;
    // Cache of InputMethodsInfo
    private final HashMap<String, InputMethodInfo> mInputMethodsInfo =
            new HashMap<String, InputMethodInfo>();
    private ImageView mIcon;
    private IBinder mToken;
    private boolean mKeyboardShown;
    private InputMethodInfo mShortcutInfo;
    private InputMethodSubtype mShortcutSubtype;

    public InputMethodButton(Context context, AttributeSet attrs) {
        super(context, attrs);

        mKeyboardShown = false;
        // Resource Id of the input method button. This id is defined in status_bar.xml
        mId = getId();
        // IME hookup
        mImm = (InputMethodManager) context.getSystemService(Context.INPUT_METHOD_SERVICE);
        // TODO: read the current icon & visibility state directly from the service

        // TODO: register for notifications about changes to visibility & subtype from service

        setOnClickListener(new View.OnClickListener() {
            @Override
            public void onClick(View v) {
                switch (mId) {
                    case ID_IME_SWITCH_BUTTON:
                        mImm.showInputMethodPicker();
                        break;
                    case ID_IME_SHORTCUT_BUTTON:
                        if (mToken != null && mShortcutInfo != null) {
                            mImm.setInputMethodAndSubtype(
                                    mToken, mShortcutInfo.getId(), mShortcutSubtype);
                        }
                        break;
                }
            }
        });
    }

    @Override
    protected void onAttachedToWindow() {
        mIcon = (ImageView) findViewById(mId);

        refreshStatusIcon(mKeyboardShown);
    }

    private InputMethodInfo getCurrentInputMethodInfo() {
        String curInputMethodId = Settings.Secure.getString(getContext()
                .getContentResolver(), Settings.Secure.DEFAULT_INPUT_METHOD);
        if (!mInputMethodsInfo.containsKey(curInputMethodId)) {
            mInputMethodsInfo.clear();
            List<InputMethodInfo> imis = mImm.getInputMethodList();
            for (int i = 0; i < imis.size(); ++i) {
                InputMethodInfo imi = imis.get(i);
                mInputMethodsInfo.put(imi.getId(), imi);
            }
        }
        return mInputMethodsInfo.get(curInputMethodId);
    }

    // TODO: Need to show an appropriate drawable for this shortcut button,
    // if there are two or more shortcut input methods contained in this button.
    // And need to add other methods to handle multiple shortcuts as appropriate.
    private Drawable getShortcutInputMethodAndSubtypeDrawable() {
        Map<InputMethodInfo, List<InputMethodSubtype>> shortcuts =
                mImm.getShortcutInputMethodsAndSubtypes();
        if (shortcuts.size() > 0) {
            for (InputMethodInfo imi: shortcuts.keySet()) {
                List<InputMethodSubtype> subtypes = shortcuts.get(imi);
                // TODO: Returns the first found IMI for now. Should handle all shortcuts as
                // appropriate.
                mShortcutInfo = imi;
                // TODO: Pick up the first found subtype for now. Should handle all subtypes
                // as appropriate.
                mShortcutSubtype = subtypes.size() > 0 ? subtypes.get(0) : null;
                return getSubtypeIcon(mShortcutInfo, mShortcutSubtype);
            }
        }
        return null;
    }

    private Drawable getSubtypeIcon(InputMethodInfo imi, InputMethodSubtype subtype) {
        final PackageManager pm = getContext().getPackageManager();
        if (imi != null) {
            if (DEBUG) {
                Log.d(TAG, "Update icons of IME: " + imi.getPackageName() + ","
                        + subtype.getLocale() + "," + subtype.getMode());
            }
            if (subtype != null) {
                return pm.getDrawable(imi.getPackageName(), subtype.getIconResId(),
                        imi.getServiceInfo().applicationInfo);
            } else if (imi.getSubtypes().size() > 0) {
                return pm.getDrawable(imi.getPackageName(),
                        imi.getSubtypes().get(0).getIconResId(),
                        imi.getServiceInfo().applicationInfo);
            } else {
                try {
                    return pm.getApplicationInfo(imi.getPackageName(), 0).loadIcon(pm);
                } catch (PackageManager.NameNotFoundException e) {
                    Log.w(TAG, "IME can't be found: " + imi.getPackageName());
                }
            }
        }
        return null;
    }

    // Display IME switcher icon only when all of the followings are true:
    // * There is only one enabled IME on the device.  (Note that the IME should be the system IME)
    // * There are no explicitly enabled (by the user) subtypes of the IME, or the IME doesn't have
    // its subtypes at all
    private boolean needsToShowIMEButton() {
<<<<<<< HEAD
        List<InputMethodInfo> imis = mImm.getInputMethodList();
=======
        List<InputMethodInfo> imis = mImm.getEnabledInputMethodList();
>>>>>>> 1eb9f161
        final int size = imis.size();
        return size > 1
                || (size == 1 && mImm.getEnabledInputMethodSubtypeList(imis.get(0)).size() > 1);
    }

    private void refreshStatusIcon(boolean keyboardShown) {
        if (!keyboardShown) {
            setVisibility(View.INVISIBLE);
            return;
        } else {
            setVisibility(View.VISIBLE);
        }
        Drawable icon = null;
        switch (mId) {
            case ID_IME_SWITCH_BUTTON:
                // TODO: Just showing the first shortcut IME subtype for now. Should handle all
                // shortcuts as appropriate.
                icon = getSubtypeIcon(getCurrentInputMethodInfo(),
                        mImm.getCurrentInputMethodSubtype());
                break;
            case ID_IME_SHORTCUT_BUTTON:
                icon = getShortcutInputMethodAndSubtypeDrawable();
                break;
        }
        if (mIcon != null) {
            if (icon == null) {
                mIcon.setImageResource(R.drawable.ic_sysbar_ime_default);
            } else {
                mIcon.setImageDrawable(icon);
            }
        }
    }

    public void setIMEButtonVisible(IBinder token, boolean visible) {
        mToken = token;
        mKeyboardShown = visible ? needsToShowIMEButton() : false;
        refreshStatusIcon(mKeyboardShown);
    }
}<|MERGE_RESOLUTION|>--- conflicted
+++ resolved
@@ -162,11 +162,7 @@
     // * There are no explicitly enabled (by the user) subtypes of the IME, or the IME doesn't have
     // its subtypes at all
     private boolean needsToShowIMEButton() {
-<<<<<<< HEAD
-        List<InputMethodInfo> imis = mImm.getInputMethodList();
-=======
         List<InputMethodInfo> imis = mImm.getEnabledInputMethodList();
->>>>>>> 1eb9f161
         final int size = imis.size();
         return size > 1
                 || (size == 1 && mImm.getEnabledInputMethodSubtypeList(imis.get(0)).size() > 1);
