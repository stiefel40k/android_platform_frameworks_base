/*
 * Copyright (C) 2008 The Android Open Source Project
 *
 * Licensed under the Apache License, Version 2.0 (the "License");
 * you may not use this file except in compliance with the License.
 * You may obtain a copy of the License at
 *
 *      http://www.apache.org/licenses/LICENSE-2.0
 *
 * Unless required by applicable law or agreed to in writing, software
 * distributed under the License is distributed on an "AS IS" BASIS,
 * WITHOUT WARRANTIES OR CONDITIONS OF ANY KIND, either express or implied.
 * See the License for the specific language governing permissions and
 * limitations under the License.
 */

package com.android.server;

import android.bluetooth.BluetoothTetheringDataTracker;
import android.content.ContentResolver;
import android.content.Context;
import android.content.Intent;
import android.content.pm.PackageManager;
import android.database.ContentObserver;
import android.net.ConnectivityManager;
import android.net.DummyDataStateTracker;
import android.net.EthernetDataTracker;
import android.net.IConnectivityManager;
import android.net.LinkAddress;
import android.net.LinkProperties;
import android.net.LinkProperties.CompareResult;
import android.net.MobileDataStateTracker;
import android.net.NetworkConfig;
import android.net.NetworkInfo;
import android.net.NetworkStateTracker;
import android.net.NetworkUtils;
import android.net.Proxy;
import android.net.ProxyProperties;
import android.net.RouteInfo;
import android.net.vpn.VpnManager;
import android.net.wifi.WifiStateTracker;
import android.os.Binder;
import android.os.Handler;
import android.os.HandlerThread;
import android.os.IBinder;
import android.os.INetworkManagementService;
import android.os.Looper;
import android.os.Message;
import android.os.PowerManager;
import android.os.RemoteException;
import android.os.ServiceManager;
import android.os.SystemProperties;
import android.provider.Settings;
import android.text.TextUtils;
import android.util.EventLog;
import android.util.Slog;

import com.android.internal.telephony.Phone;
import com.android.server.connectivity.Tethering;

import java.io.FileDescriptor;
import java.io.FileWriter;
import java.io.IOException;
import java.io.PrintWriter;
import java.net.Inet6Address;
import java.net.InetAddress;
import java.net.Inet4Address;
import java.net.UnknownHostException;
import java.util.ArrayList;
import java.util.Collection;
import java.util.concurrent.atomic.AtomicBoolean;
import java.util.GregorianCalendar;
import java.util.List;

/**
 * @hide
 */
public class ConnectivityService extends IConnectivityManager.Stub {

    private static final boolean DBG = true;
    private static final boolean VDBG = true;
    private static final String TAG = "ConnectivityService";

    // how long to wait before switching back to a radio's default network
    private static final int RESTORE_DEFAULT_NETWORK_DELAY = 1 * 60 * 1000;
    // system property that can override the above value
    private static final String NETWORK_RESTORE_DELAY_PROP_NAME =
            "android.telephony.apn-restore";

    // used in recursive route setting to add gateways for the host for which
    // a host route was requested.
    private static final int MAX_HOSTROUTE_CYCLE_COUNT = 10;

    private Tethering mTethering;
    private boolean mTetheringConfigValid = false;

    /**
     * Sometimes we want to refer to the individual network state
     * trackers separately, and sometimes we just want to treat them
     * abstractly.
     */
    private NetworkStateTracker mNetTrackers[];

    /**
     * The link properties that define the current links
     */
    private LinkProperties mCurrentLinkProperties[];

    /**
     * A per Net list of the PID's that requested access to the net
     * used both as a refcount and for per-PID DNS selection
     */
    private List mNetRequestersPids[];

    private WifiWatchdogService mWifiWatchdogService;

    // priority order of the nettrackers
    // (excluding dynamically set mNetworkPreference)
    // TODO - move mNetworkTypePreference into this
    private int[] mPriorityList;

    private Context mContext;
    private int mNetworkPreference;
    private int mActiveDefaultNetwork = -1;
    // 0 is full bad, 100 is full good
    private int mDefaultInetCondition = 0;
    private int mDefaultInetConditionPublished = 0;
    private boolean mInetConditionChangeInFlight = false;
    private int mDefaultConnectionSequence = 0;

    private int mNumDnsEntries;

    private boolean mTestMode;
    private static ConnectivityService sServiceInstance;

    private AtomicBoolean mBackgroundDataEnabled = new AtomicBoolean(true);

    private INetworkManagementService mNetd;

    private static final int ENABLED  = 1;
    private static final int DISABLED = 0;

    // Share the event space with NetworkStateTracker (which can't see this
    // internal class but sends us events).  If you change these, change
    // NetworkStateTracker.java too.
    private static final int MIN_NETWORK_STATE_TRACKER_EVENT = 1;
    private static final int MAX_NETWORK_STATE_TRACKER_EVENT = 100;

    /**
     * used internally as a delayed event to make us switch back to the
     * default network
     */
    private static final int EVENT_RESTORE_DEFAULT_NETWORK =
            MAX_NETWORK_STATE_TRACKER_EVENT + 1;

    /**
     * used internally to change our mobile data enabled flag
     */
    private static final int EVENT_CHANGE_MOBILE_DATA_ENABLED =
            MAX_NETWORK_STATE_TRACKER_EVENT + 2;

    /**
     * used internally to change our network preference setting
     * arg1 = networkType to prefer
     */
    private static final int EVENT_SET_NETWORK_PREFERENCE =
            MAX_NETWORK_STATE_TRACKER_EVENT + 3;

    /**
     * used internally to synchronize inet condition reports
     * arg1 = networkType
     * arg2 = condition (0 bad, 100 good)
     */
    private static final int EVENT_INET_CONDITION_CHANGE =
            MAX_NETWORK_STATE_TRACKER_EVENT + 4;

    /**
     * used internally to mark the end of inet condition hold periods
     * arg1 = networkType
     */
    private static final int EVENT_INET_CONDITION_HOLD_END =
            MAX_NETWORK_STATE_TRACKER_EVENT + 5;

    /**
     * used internally to set the background data preference
     * arg1 = TRUE for enabled, FALSE for disabled
     */
    private static final int EVENT_SET_BACKGROUND_DATA =
            MAX_NETWORK_STATE_TRACKER_EVENT + 6;

    /**
     * used internally to set enable/disable cellular data
     * arg1 = ENBALED or DISABLED
     */
    private static final int EVENT_SET_MOBILE_DATA =
            MAX_NETWORK_STATE_TRACKER_EVENT + 7;

    /**
     * used internally to clear a wakelock when transitioning
     * from one net to another
     */
    private static final int EVENT_CLEAR_NET_TRANSITION_WAKELOCK =
            MAX_NETWORK_STATE_TRACKER_EVENT + 8;

    /**
     * used internally to reload global proxy settings
     */
    private static final int EVENT_APPLY_GLOBAL_HTTP_PROXY =
            MAX_NETWORK_STATE_TRACKER_EVENT + 9;

    /**
     * used internally to set external dependency met/unmet
     * arg1 = ENABLED (met) or DISABLED (unmet)
     * arg2 = NetworkType
     */
    private static final int EVENT_SET_DEPENDENCY_MET =
            MAX_NETWORK_STATE_TRACKER_EVENT + 10;

    private Handler mHandler;

    // list of DeathRecipients used to make sure features are turned off when
    // a process dies
    private List<FeatureUser> mFeatureUsers;

    private boolean mSystemReady;
    private Intent mInitialBroadcast;

    private PowerManager.WakeLock mNetTransitionWakeLock;
    private String mNetTransitionWakeLockCausedBy = "";
    private int mNetTransitionWakeLockSerialNumber;
    private int mNetTransitionWakeLockTimeout;

    private InetAddress mDefaultDns;

    // this collection is used to refcount the added routes - if there are none left
    // it's time to remove the route from the route table
    private Collection<RouteInfo> mAddedRoutes = new ArrayList<RouteInfo>();

    // used in DBG mode to track inet condition reports
    private static final int INET_CONDITION_LOG_MAX_SIZE = 15;
    private ArrayList mInetLog;

    // track the current default http proxy - tell the world if we get a new one (real change)
    private ProxyProperties mDefaultProxy = null;
    // track the global proxy.
    private ProxyProperties mGlobalProxy = null;
    private final Object mGlobalProxyLock = new Object();

    private SettingsObserver mSettingsObserver;

    NetworkConfig[] mNetConfigs;
    int mNetworksDefined;

    private static class RadioAttributes {
        public int mSimultaneity;
        public int mType;
        public RadioAttributes(String init) {
            String fragments[] = init.split(",");
            mType = Integer.parseInt(fragments[0]);
            mSimultaneity = Integer.parseInt(fragments[1]);
        }
    }
    RadioAttributes[] mRadioAttributes;

    // the set of network types that can only be enabled by system/sig apps
    List mProtectedNetworks;

    public static synchronized ConnectivityService getInstance(Context context) {
        if (sServiceInstance == null) {
            sServiceInstance = new ConnectivityService(context);
        }
        return sServiceInstance;
    }

    private ConnectivityService(Context context) {
        if (DBG) log("ConnectivityService starting up");

        HandlerThread handlerThread = new HandlerThread("ConnectivityServiceThread");
        handlerThread.start();
        mHandler = new MyHandler(handlerThread.getLooper());

        mBackgroundDataEnabled.set(Settings.Secure.getInt(context.getContentResolver(),
                Settings.Secure.BACKGROUND_DATA, 1) == 1);

        // setup our unique device name
        if (TextUtils.isEmpty(SystemProperties.get("net.hostname"))) {
            String id = Settings.Secure.getString(context.getContentResolver(),
                    Settings.Secure.ANDROID_ID);
            if (id != null && id.length() > 0) {
                String name = new String("android_").concat(id);
                SystemProperties.set("net.hostname", name);
            }
        }

        // read our default dns server ip
        String dns = Settings.Secure.getString(context.getContentResolver(),
                Settings.Secure.DEFAULT_DNS_SERVER);
        if (dns == null || dns.length() == 0) {
            dns = context.getResources().getString(
                    com.android.internal.R.string.config_default_dns_server);
        }
        try {
            mDefaultDns = NetworkUtils.numericToInetAddress(dns);
        } catch (IllegalArgumentException e) {
            loge("Error setting defaultDns using " + dns);
        }

        mContext = context;

        PowerManager powerManager = (PowerManager)mContext.getSystemService(Context.POWER_SERVICE);
        mNetTransitionWakeLock = powerManager.newWakeLock(PowerManager.PARTIAL_WAKE_LOCK, TAG);
        mNetTransitionWakeLockTimeout = mContext.getResources().getInteger(
                com.android.internal.R.integer.config_networkTransitionTimeout);

        mNetTrackers = new NetworkStateTracker[
                ConnectivityManager.MAX_NETWORK_TYPE+1];
        mCurrentLinkProperties = new LinkProperties[ConnectivityManager.MAX_NETWORK_TYPE+1];

        mNetworkPreference = getPersistedNetworkPreference();

        mRadioAttributes = new RadioAttributes[ConnectivityManager.MAX_RADIO_TYPE+1];
        mNetConfigs = new NetworkConfig[ConnectivityManager.MAX_NETWORK_TYPE+1];

        // Load device network attributes from resources
        String[] raStrings = context.getResources().getStringArray(
                com.android.internal.R.array.radioAttributes);
        for (String raString : raStrings) {
            RadioAttributes r = new RadioAttributes(raString);
            if (r.mType > ConnectivityManager.MAX_RADIO_TYPE) {
                loge("Error in radioAttributes - ignoring attempt to define type " + r.mType);
                continue;
            }
            if (mRadioAttributes[r.mType] != null) {
                loge("Error in radioAttributes - ignoring attempt to redefine type " +
                        r.mType);
                continue;
            }
            mRadioAttributes[r.mType] = r;
        }

        String[] naStrings = context.getResources().getStringArray(
                com.android.internal.R.array.networkAttributes);
        for (String naString : naStrings) {
            try {
                NetworkConfig n = new NetworkConfig(naString);
                if (n.type > ConnectivityManager.MAX_NETWORK_TYPE) {
                    loge("Error in networkAttributes - ignoring attempt to define type " +
                            n.type);
                    continue;
                }
                if (mNetConfigs[n.type] != null) {
                    loge("Error in networkAttributes - ignoring attempt to redefine type " +
                            n.type);
                    continue;
                }
                if (mRadioAttributes[n.radio] == null) {
                    loge("Error in networkAttributes - ignoring attempt to use undefined " +
                            "radio " + n.radio + " in network type " + n.type);
                    continue;
                }
                mNetConfigs[n.type] = n;
                mNetworksDefined++;
            } catch(Exception e) {
                // ignore it - leave the entry null
            }
        }

        mProtectedNetworks = new ArrayList<Integer>();
        int[] protectedNetworks = context.getResources().getIntArray(
                com.android.internal.R.array.config_protectedNetworks);
        for (int p : protectedNetworks) {
            if ((mNetConfigs[p] != null) && (mProtectedNetworks.contains(p) == false)) {
                mProtectedNetworks.add(p);
            } else {
                if (DBG) loge("Ignoring protectedNetwork " + p);
            }
        }

        // high priority first
        mPriorityList = new int[mNetworksDefined];
        {
            int insertionPoint = mNetworksDefined-1;
            int currentLowest = 0;
            int nextLowest = 0;
            while (insertionPoint > -1) {
                for (NetworkConfig na : mNetConfigs) {
                    if (na == null) continue;
                    if (na.priority < currentLowest) continue;
                    if (na.priority > currentLowest) {
                        if (na.priority < nextLowest || nextLowest == 0) {
                            nextLowest = na.priority;
                        }
                        continue;
                    }
                    mPriorityList[insertionPoint--] = na.type;
                }
                currentLowest = nextLowest;
                nextLowest = 0;
            }
        }

        mNetRequestersPids = new ArrayList[ConnectivityManager.MAX_NETWORK_TYPE+1];
        for (int i : mPriorityList) {
            mNetRequestersPids[i] = new ArrayList();
        }

        mFeatureUsers = new ArrayList<FeatureUser>();

        mNumDnsEntries = 0;

        mTestMode = SystemProperties.get("cm.test.mode").equals("true")
                && SystemProperties.get("ro.build.type").equals("eng");
        /*
         * Create the network state trackers for Wi-Fi and mobile
         * data. Maybe this could be done with a factory class,
         * but it's not clear that it's worth it, given that
         * the number of different network types is not going
         * to change very often.
         */
        for (int netType : mPriorityList) {
            switch (mNetConfigs[netType].radio) {
            case ConnectivityManager.TYPE_WIFI:
                if (DBG) log("Starting Wifi Service.");
                WifiStateTracker wst = new WifiStateTracker();
                WifiService wifiService = new WifiService(context);
                ServiceManager.addService(Context.WIFI_SERVICE, wifiService);
                wifiService.checkAndStartWifi();
                mNetTrackers[ConnectivityManager.TYPE_WIFI] = wst;
                wst.startMonitoring(context, mHandler);

                //TODO: as part of WWS refactor, create only when needed
                mWifiWatchdogService = new WifiWatchdogService(context);

                break;
            case ConnectivityManager.TYPE_MOBILE:
                mNetTrackers[netType] = new MobileDataStateTracker(netType,
                        mNetConfigs[netType].name);
                mNetTrackers[netType].startMonitoring(context, mHandler);
                break;
            case ConnectivityManager.TYPE_DUMMY:
                mNetTrackers[netType] = new DummyDataStateTracker(netType,
                        mNetConfigs[netType].name);
                mNetTrackers[netType].startMonitoring(context, mHandler);
                break;
            case ConnectivityManager.TYPE_BLUETOOTH:
                mNetTrackers[netType] = BluetoothTetheringDataTracker.getInstance();
                mNetTrackers[netType].startMonitoring(context, mHandler);
                break;
            case ConnectivityManager.TYPE_ETHERNET:
                mNetTrackers[netType] = EthernetDataTracker.getInstance();
                mNetTrackers[netType].startMonitoring(context, mHandler);
                break;
            default:
                loge("Trying to create a DataStateTracker for an unknown radio type " +
                        mNetConfigs[netType].radio);
                continue;
            }
            mCurrentLinkProperties[netType] = null;
        }

        mTethering = new Tethering(mContext, mHandler.getLooper());
        mTetheringConfigValid = ((mTethering.getTetherableUsbRegexs().length != 0 ||
                                  mTethering.getTetherableWifiRegexs().length != 0 ||
                                  mTethering.getTetherableBluetoothRegexs().length != 0) &&
                                 mTethering.getUpstreamIfaceTypes().length != 0);

        if (DBG) {
            mInetLog = new ArrayList();
        }

        mSettingsObserver = new SettingsObserver(mHandler, EVENT_APPLY_GLOBAL_HTTP_PROXY);
        mSettingsObserver.observe(mContext);

        loadGlobalProxy();

        VpnManager.startVpnService(context);
    }


    /**
     * Sets the preferred network.
     * @param preference the new preference
     */
    public void setNetworkPreference(int preference) {
        enforceChangePermission();

        mHandler.sendMessage(mHandler.obtainMessage(EVENT_SET_NETWORK_PREFERENCE, preference, 0));
    }

    public int getNetworkPreference() {
        enforceAccessPermission();
        int preference;
        synchronized(this) {
            preference = mNetworkPreference;
        }
        return preference;
    }

    private void handleSetNetworkPreference(int preference) {
        if (ConnectivityManager.isNetworkTypeValid(preference) &&
                mNetConfigs[preference] != null &&
                mNetConfigs[preference].isDefault()) {
            if (mNetworkPreference != preference) {
                final ContentResolver cr = mContext.getContentResolver();
                Settings.Secure.putInt(cr, Settings.Secure.NETWORK_PREFERENCE, preference);
                synchronized(this) {
                    mNetworkPreference = preference;
                }
                enforcePreference();
            }
        }
    }

    private int getPersistedNetworkPreference() {
        final ContentResolver cr = mContext.getContentResolver();

        final int networkPrefSetting = Settings.Secure
                .getInt(cr, Settings.Secure.NETWORK_PREFERENCE, -1);
        if (networkPrefSetting != -1) {
            return networkPrefSetting;
        }

        return ConnectivityManager.DEFAULT_NETWORK_PREFERENCE;
    }

    /**
     * Make the state of network connectivity conform to the preference settings
     * In this method, we only tear down a non-preferred network. Establishing
     * a connection to the preferred network is taken care of when we handle
     * the disconnect event from the non-preferred network
     * (see {@link #handleDisconnect(NetworkInfo)}).
     */
    private void enforcePreference() {
        if (mNetTrackers[mNetworkPreference].getNetworkInfo().isConnected())
            return;

        if (!mNetTrackers[mNetworkPreference].isAvailable())
            return;

        for (int t=0; t <= ConnectivityManager.MAX_RADIO_TYPE; t++) {
            if (t != mNetworkPreference && mNetTrackers[t] != null &&
                    mNetTrackers[t].getNetworkInfo().isConnected()) {
                if (DBG) {
                    log("tearing down " + mNetTrackers[t].getNetworkInfo() +
                            " in enforcePreference");
                }
                teardown(mNetTrackers[t]);
            }
        }
    }

    private boolean teardown(NetworkStateTracker netTracker) {
        if (netTracker.teardown()) {
            netTracker.setTeardownRequested(true);
            return true;
        } else {
            return false;
        }
    }

    /**
     * Return NetworkInfo for the active (i.e., connected) network interface.
     * It is assumed that at most one network is active at a time. If more
     * than one is active, it is indeterminate which will be returned.
     * @return the info for the active network, or {@code null} if none is
     * active
     */
    public NetworkInfo getActiveNetworkInfo() {
        return getNetworkInfo(mActiveDefaultNetwork);
    }

    public NetworkInfo getNetworkInfo(int networkType) {
        enforceAccessPermission();
        if (ConnectivityManager.isNetworkTypeValid(networkType)) {
            NetworkStateTracker t = mNetTrackers[networkType];
            if (t != null)
                return t.getNetworkInfo();
        }
        return null;
    }

    public NetworkInfo[] getAllNetworkInfo() {
        enforceAccessPermission();
        NetworkInfo[] result = new NetworkInfo[mNetworksDefined];
        int i = 0;
        for (NetworkStateTracker t : mNetTrackers) {
            if(t != null) result[i++] = t.getNetworkInfo();
        }
        return result;
    }

    /**
     * Return LinkProperties for the active (i.e., connected) default
     * network interface.  It is assumed that at most one default network
     * is active at a time. If more than one is active, it is indeterminate
     * which will be returned.
     * @return the ip properties for the active network, or {@code null} if
     * none is active
     */
    public LinkProperties getActiveLinkProperties() {
        return getLinkProperties(mActiveDefaultNetwork);
    }

    public LinkProperties getLinkProperties(int networkType) {
        enforceAccessPermission();
        if (ConnectivityManager.isNetworkTypeValid(networkType)) {
            NetworkStateTracker t = mNetTrackers[networkType];
            if (t != null) return t.getLinkProperties();
        }
        return null;
    }

    public boolean setRadios(boolean turnOn) {
        boolean result = true;
        enforceChangePermission();
        for (NetworkStateTracker t : mNetTrackers) {
            if (t != null) result = t.setRadio(turnOn) && result;
        }
        return result;
    }

    public boolean setRadio(int netType, boolean turnOn) {
        enforceChangePermission();
        if (!ConnectivityManager.isNetworkTypeValid(netType)) {
            return false;
        }
        NetworkStateTracker tracker = mNetTrackers[netType];
        return tracker != null && tracker.setRadio(turnOn);
    }

    /**
     * Used to notice when the calling process dies so we can self-expire
     *
     * Also used to know if the process has cleaned up after itself when
     * our auto-expire timer goes off.  The timer has a link to an object.
     *
     */
    private class FeatureUser implements IBinder.DeathRecipient {
        int mNetworkType;
        String mFeature;
        IBinder mBinder;
        int mPid;
        int mUid;
        long mCreateTime;

        FeatureUser(int type, String feature, IBinder binder) {
            super();
            mNetworkType = type;
            mFeature = feature;
            mBinder = binder;
            mPid = getCallingPid();
            mUid = getCallingUid();
            mCreateTime = System.currentTimeMillis();

            try {
                mBinder.linkToDeath(this, 0);
            } catch (RemoteException e) {
                binderDied();
            }
        }

        void unlinkDeathRecipient() {
            mBinder.unlinkToDeath(this, 0);
        }

        public void binderDied() {
            log("ConnectivityService FeatureUser binderDied(" +
                    mNetworkType + ", " + mFeature + ", " + mBinder + "), created " +
                    (System.currentTimeMillis() - mCreateTime) + " mSec ago");
            stopUsingNetworkFeature(this, false);
        }

        public void expire() {
            log("ConnectivityService FeatureUser expire(" +
                    mNetworkType + ", " + mFeature + ", " + mBinder +"), created " +
                    (System.currentTimeMillis() - mCreateTime) + " mSec ago");
            stopUsingNetworkFeature(this, false);
        }

        public boolean isSameUser(FeatureUser u) {
            if (u == null) return false;

            return isSameUser(u.mPid, u.mUid, u.mNetworkType, u.mFeature);
        }

        public boolean isSameUser(int pid, int uid, int networkType, String feature) {
            if ((mPid == pid) && (mUid == uid) && (mNetworkType == networkType) &&
                TextUtils.equals(mFeature, feature)) {
                return true;
            }
            return false;
        }

        public String toString() {
            return "FeatureUser("+mNetworkType+","+mFeature+","+mPid+","+mUid+"), created " +
                    (System.currentTimeMillis() - mCreateTime) + " mSec ago";
        }
    }

    // javadoc from interface
    public int startUsingNetworkFeature(int networkType, String feature,
            IBinder binder) {
        if (DBG) {
            log("startUsingNetworkFeature for net " + networkType + ": " + feature);
        }
        enforceChangePermission();
        if (!ConnectivityManager.isNetworkTypeValid(networkType) ||
                mNetConfigs[networkType] == null) {
            return Phone.APN_REQUEST_FAILED;
        }

        FeatureUser f = new FeatureUser(networkType, feature, binder);

        // TODO - move this into the MobileDataStateTracker
        int usedNetworkType = networkType;
        if(networkType == ConnectivityManager.TYPE_MOBILE) {
            usedNetworkType = convertFeatureToNetworkType(feature);
            if (usedNetworkType < 0) {
                Slog.e(TAG, "Can't match any netTracker!");
                usedNetworkType = networkType;
            }
        }

        if (mProtectedNetworks.contains(usedNetworkType)) {
            enforceConnectivityInternalPermission();
        }

        NetworkStateTracker network = mNetTrackers[usedNetworkType];
        if (network != null) {
            Integer currentPid = new Integer(getCallingPid());
            if (usedNetworkType != networkType) {
                NetworkStateTracker radio = mNetTrackers[networkType];
                NetworkInfo ni = network.getNetworkInfo();

                if (ni.isAvailable() == false) {
                    if (DBG) log("special network not available");
                    if (!TextUtils.equals(feature,Phone.FEATURE_ENABLE_DUN_ALWAYS)) {
                        return Phone.APN_TYPE_NOT_AVAILABLE;
                    } else {
                        // else make the attempt anyway - probably giving REQUEST_STARTED below
                    }
                }

                int restoreTimer = getRestoreDefaultNetworkDelay(usedNetworkType);

                synchronized(this) {
                    boolean addToList = true;
                    if (restoreTimer < 0) {
                        // In case there is no timer is specified for the feature,
                        // make sure we don't add duplicate entry with the same request.
                        for (FeatureUser u : mFeatureUsers) {
                            if (u.isSameUser(f)) {
                                // Duplicate user is found. Do not add.
                                addToList = false;
                                break;
                            }
                        }
                    }

                    if (addToList) mFeatureUsers.add(f);
                    if (!mNetRequestersPids[usedNetworkType].contains(currentPid)) {
                        // this gets used for per-pid dns when connected
                        mNetRequestersPids[usedNetworkType].add(currentPid);
                    }
                }

                if (restoreTimer >= 0) {
                    mHandler.sendMessageDelayed(
                            mHandler.obtainMessage(EVENT_RESTORE_DEFAULT_NETWORK, f), restoreTimer);
                }

                if ((ni.isConnectedOrConnecting() == true) &&
                        !network.isTeardownRequested()) {
                    if (ni.isConnected() == true) {
                        // add the pid-specific dns
                        handleDnsConfigurationChange(networkType);
                        if (DBG) log("special network already active");
                        return Phone.APN_ALREADY_ACTIVE;
                    }
                    if (DBG) log("special network already connecting");
                    return Phone.APN_REQUEST_STARTED;
                }

                // check if the radio in play can make another contact
                // assume if cannot for now

                if (DBG) log("reconnecting to special network");
                network.reconnect();
                return Phone.APN_REQUEST_STARTED;
            } else {
                // need to remember this unsupported request so we respond appropriately on stop
                synchronized(this) {
                    mFeatureUsers.add(f);
                    if (!mNetRequestersPids[usedNetworkType].contains(currentPid)) {
                        // this gets used for per-pid dns when connected
                        mNetRequestersPids[usedNetworkType].add(currentPid);
                    }
                }
                return -1;
            }
        }
        return Phone.APN_TYPE_NOT_AVAILABLE;
    }

    // javadoc from interface
    public int stopUsingNetworkFeature(int networkType, String feature) {
        enforceChangePermission();

        int pid = getCallingPid();
        int uid = getCallingUid();

        FeatureUser u = null;
        boolean found = false;

        synchronized(this) {
            for (FeatureUser x : mFeatureUsers) {
                if (x.isSameUser(pid, uid, networkType, feature)) {
                    u = x;
                    found = true;
                    break;
                }
            }
        }
        if (found && u != null) {
            // stop regardless of how many other time this proc had called start
            return stopUsingNetworkFeature(u, true);
        } else {
            // none found!
            if (DBG) log("ignoring stopUsingNetworkFeature - not a live request");
            return 1;
        }
    }

    private int stopUsingNetworkFeature(FeatureUser u, boolean ignoreDups) {
        int networkType = u.mNetworkType;
        String feature = u.mFeature;
        int pid = u.mPid;
        int uid = u.mUid;

        NetworkStateTracker tracker = null;
        boolean callTeardown = false;  // used to carry our decision outside of sync block

        if (DBG) {
            log("stopUsingNetworkFeature for net " + networkType +
                    ": " + feature);
        }

        if (!ConnectivityManager.isNetworkTypeValid(networkType)) {
            return -1;
        }

        // need to link the mFeatureUsers list with the mNetRequestersPids state in this
        // sync block
        synchronized(this) {
            // check if this process still has an outstanding start request
            if (!mFeatureUsers.contains(u)) {
                if (DBG) log("ignoring - this process has no outstanding requests");
                return 1;
            }
            u.unlinkDeathRecipient();
            mFeatureUsers.remove(mFeatureUsers.indexOf(u));
            // If we care about duplicate requests, check for that here.
            //
            // This is done to support the extension of a request - the app
            // can request we start the network feature again and renew the
            // auto-shutoff delay.  Normal "stop" calls from the app though
            // do not pay attention to duplicate requests - in effect the
            // API does not refcount and a single stop will counter multiple starts.
            if (ignoreDups == false) {
                for (FeatureUser x : mFeatureUsers) {
                    if (x.isSameUser(u)) {
                        if (DBG) log("ignoring stopUsingNetworkFeature as dup is found");
                        return 1;
                    }
                }
            }

            // TODO - move to MobileDataStateTracker
            int usedNetworkType = networkType;
            if (networkType == ConnectivityManager.TYPE_MOBILE) {
                usedNetworkType = convertFeatureToNetworkType(feature);
                if (usedNetworkType < 0) {
                    usedNetworkType = networkType;
                }
            }
            tracker =  mNetTrackers[usedNetworkType];
            if (tracker == null) {
                if (DBG) log("ignoring - no known tracker for net type " + usedNetworkType);
                return -1;
            }
            if (usedNetworkType != networkType) {
                Integer currentPid = new Integer(pid);
                mNetRequestersPids[usedNetworkType].remove(currentPid);
                reassessPidDns(pid, true);
                if (mNetRequestersPids[usedNetworkType].size() != 0) {
                    if (DBG) log("not tearing down special network - " +
                           "others still using it");
                    return 1;
                }
                callTeardown = true;
            } else {
                if (DBG) log("not a known feature - dropping");
            }
        }
        if (DBG) log("Doing network teardown");
        if (callTeardown) {
            tracker.teardown();
            return 1;
        } else {
            return -1;
        }
    }

    /**
     * @deprecated use requestRouteToHostAddress instead
     *
     * Ensure that a network route exists to deliver traffic to the specified
     * host via the specified network interface.
     * @param networkType the type of the network over which traffic to the
     * specified host is to be routed
     * @param hostAddress the IP address of the host to which the route is
     * desired
     * @return {@code true} on success, {@code false} on failure
     */
    public boolean requestRouteToHost(int networkType, int hostAddress) {
        InetAddress inetAddress = NetworkUtils.intToInetAddress(hostAddress);

        if (inetAddress == null) {
            return false;
        }

        return requestRouteToHostAddress(networkType, inetAddress.getAddress());
    }

    /**
     * Ensure that a network route exists to deliver traffic to the specified
     * host via the specified network interface.
     * @param networkType the type of the network over which traffic to the
     * specified host is to be routed
     * @param hostAddress the IP address of the host to which the route is
     * desired
     * @return {@code true} on success, {@code false} on failure
     */
    public boolean requestRouteToHostAddress(int networkType, byte[] hostAddress) {
        enforceChangePermission();
        if (mProtectedNetworks.contains(networkType)) {
            enforceConnectivityInternalPermission();
        }

        if (!ConnectivityManager.isNetworkTypeValid(networkType)) {
            return false;
        }
        NetworkStateTracker tracker = mNetTrackers[networkType];

        if (tracker == null || !tracker.getNetworkInfo().isConnected() ||
                tracker.isTeardownRequested()) {
            if (DBG) {
                log("requestRouteToHostAddress on down network " +
                           "(" + networkType + ") - dropped");
            }
            return false;
        }
        try {
            InetAddress addr = InetAddress.getByAddress(hostAddress);
            LinkProperties lp = tracker.getLinkProperties();
            return addRouteToAddress(lp, addr);
        } catch (UnknownHostException e) {}
        return false;
    }

    private boolean addRoute(LinkProperties p, RouteInfo r) {
        return modifyRoute(p.getInterfaceName(), p, r, 0, true);
    }

    private boolean removeRoute(LinkProperties p, RouteInfo r) {
        return modifyRoute(p.getInterfaceName(), p, r, 0, false);
    }

    private boolean addRouteToAddress(LinkProperties lp, InetAddress addr) {
        return modifyRouteToAddress(lp, addr, true);
    }

    private boolean removeRouteToAddress(LinkProperties lp, InetAddress addr) {
        return modifyRouteToAddress(lp, addr, false);
    }

    private boolean modifyRouteToAddress(LinkProperties lp, InetAddress addr, boolean doAdd) {
        RouteInfo bestRoute = RouteInfo.selectBestRoute(lp.getRoutes(), addr);
        if (bestRoute == null) {
            bestRoute = RouteInfo.makeHostRoute(addr);
        } else {
            if (bestRoute.getGateway().equals(addr)) {
                // if there is no better route, add the implied hostroute for our gateway
                bestRoute = RouteInfo.makeHostRoute(addr);
            } else {
                // if we will connect to this through another route, add a direct route
                // to it's gateway
                bestRoute = RouteInfo.makeHostRoute(addr, bestRoute.getGateway());
            }
        }
        return modifyRoute(lp.getInterfaceName(), lp, bestRoute, 0, doAdd);
    }

    private boolean modifyRoute(String ifaceName, LinkProperties lp, RouteInfo r, int cycleCount,
            boolean doAdd) {
        if ((ifaceName == null) || (lp == null) || (r == null)) return false;

        if (cycleCount > MAX_HOSTROUTE_CYCLE_COUNT) {
            loge("Error adding route - too much recursion");
            return false;
        }

        if (r.isHostRoute() == false) {
            RouteInfo bestRoute = RouteInfo.selectBestRoute(lp.getRoutes(), r.getGateway());
            if (bestRoute != null) {
                if (bestRoute.getGateway().equals(r.getGateway())) {
                    // if there is no better route, add the implied hostroute for our gateway
                    bestRoute = RouteInfo.makeHostRoute(r.getGateway());
                } else {
                    // if we will connect to our gateway through another route, add a direct
                    // route to it's gateway
                    bestRoute = RouteInfo.makeHostRoute(r.getGateway(), bestRoute.getGateway());
                }
                modifyRoute(ifaceName, lp, bestRoute, cycleCount+1, doAdd);
            }
        }
        if (doAdd) {
            if (DBG) log("Adding " + r + " for interface " + ifaceName);
            mAddedRoutes.add(r);
            try {
                mNetd.addRoute(ifaceName, r);
            } catch (Exception e) {
                // never crash - catch them all
                loge("Exception trying to add a route: " + e);
                return false;
            }
        } else {
            // if we remove this one and there are no more like it, then refcount==0 and
            // we can remove it from the table
            mAddedRoutes.remove(r);
            if (mAddedRoutes.contains(r) == false) {
                if (DBG) log("Removing " + r + " for interface " + ifaceName);
                try {
                    mNetd.removeRoute(ifaceName, r);
                } catch (Exception e) {
                    // never crash - catch them all
                    loge("Exception trying to remove a route: " + e);
                    return false;
                }
            } else {
                if (DBG) log("not removing " + r + " as it's still in use");
            }
        }
        return true;
    }

    /**
     * @see ConnectivityManager#getBackgroundDataSetting()
     */
    public boolean getBackgroundDataSetting() {
        return mBackgroundDataEnabled.get();
    }

    /**
     * @see ConnectivityManager#setBackgroundDataSetting(boolean)
     */
    public void setBackgroundDataSetting(boolean allowBackgroundDataUsage) {
        mContext.enforceCallingOrSelfPermission(
                android.Manifest.permission.CHANGE_BACKGROUND_DATA_SETTING,
                "ConnectivityService");

        mBackgroundDataEnabled.set(allowBackgroundDataUsage);

        mHandler.sendMessage(mHandler.obtainMessage(EVENT_SET_BACKGROUND_DATA,
                (allowBackgroundDataUsage ? ENABLED : DISABLED), 0));
    }

    private void handleSetBackgroundData(boolean enabled) {
        Settings.Secure.putInt(mContext.getContentResolver(),
                Settings.Secure.BACKGROUND_DATA, enabled ? 1 : 0);
        Intent broadcast = new Intent(
                ConnectivityManager.ACTION_BACKGROUND_DATA_SETTING_CHANGED);
        mContext.sendBroadcast(broadcast);
    }

    /**
     * @see ConnectivityManager#getMobileDataEnabled()
     */
    public boolean getMobileDataEnabled() {
        // TODO: This detail should probably be in DataConnectionTracker's
        //       which is where we store the value and maybe make this
        //       asynchronous.
        enforceAccessPermission();
        boolean retVal = Settings.Secure.getInt(mContext.getContentResolver(),
                Settings.Secure.MOBILE_DATA, 1) == 1;
        if (DBG) log("getMobileDataEnabled returning " + retVal);
        return retVal;
    }

    public void setDataDependency(int networkType, boolean met) {
        enforceConnectivityInternalPermission();

        mHandler.sendMessage(mHandler.obtainMessage(EVENT_SET_DEPENDENCY_MET,
                (met ? ENABLED : DISABLED), networkType));
    }

    private void handleSetDependencyMet(int networkType, boolean met) {
        if (mNetTrackers[networkType] != null) {
            if (DBG) {
                log("handleSetDependencyMet(" + networkType + ", " + met + ")");
            }
            mNetTrackers[networkType].setDependencyMet(met);
        }
    }

    /**
     * @see ConnectivityManager#setMobileDataEnabled(boolean)
     */
    public void setMobileDataEnabled(boolean enabled) {
        enforceChangePermission();
        if (DBG) log("setMobileDataEnabled(" + enabled + ")");

        mHandler.sendMessage(mHandler.obtainMessage(EVENT_SET_MOBILE_DATA,
                (enabled ? ENABLED : DISABLED), 0));
    }

    private void handleSetMobileData(boolean enabled) {
        if (mNetTrackers[ConnectivityManager.TYPE_MOBILE] != null) {
            if (DBG) {
                Slog.d(TAG, mNetTrackers[ConnectivityManager.TYPE_MOBILE].toString() + enabled);
            }
            mNetTrackers[ConnectivityManager.TYPE_MOBILE].setDataEnable(enabled);
        }
    }

    private void enforceAccessPermission() {
        mContext.enforceCallingOrSelfPermission(
                android.Manifest.permission.ACCESS_NETWORK_STATE,
                "ConnectivityService");
    }

    private void enforceChangePermission() {
        mContext.enforceCallingOrSelfPermission(
                android.Manifest.permission.CHANGE_NETWORK_STATE,
                "ConnectivityService");
    }

    // TODO Make this a special check when it goes public
    private void enforceTetherChangePermission() {
        mContext.enforceCallingOrSelfPermission(
                android.Manifest.permission.CHANGE_NETWORK_STATE,
                "ConnectivityService");
    }

    private void enforceTetherAccessPermission() {
        mContext.enforceCallingOrSelfPermission(
                android.Manifest.permission.ACCESS_NETWORK_STATE,
                "ConnectivityService");
    }

    private void enforceConnectivityInternalPermission() {
        mContext.enforceCallingOrSelfPermission(
                android.Manifest.permission.CONNECTIVITY_INTERNAL,
                "ConnectivityService");
    }

    /**
     * Handle a {@code DISCONNECTED} event. If this pertains to the non-active
     * network, we ignore it. If it is for the active network, we send out a
     * broadcast. But first, we check whether it might be possible to connect
     * to a different network.
     * @param info the {@code NetworkInfo} for the network
     */
    private void handleDisconnect(NetworkInfo info) {

        int prevNetType = info.getType();

        mNetTrackers[prevNetType].setTeardownRequested(false);
        /*
         * If the disconnected network is not the active one, then don't report
         * this as a loss of connectivity. What probably happened is that we're
         * getting the disconnect for a network that we explicitly disabled
         * in accordance with network preference policies.
         */
        if (!mNetConfigs[prevNetType].isDefault()) {
            List pids = mNetRequestersPids[prevNetType];
            for (int i = 0; i<pids.size(); i++) {
                Integer pid = (Integer)pids.get(i);
                // will remove them because the net's no longer connected
                // need to do this now as only now do we know the pids and
                // can properly null things that are no longer referenced.
                reassessPidDns(pid.intValue(), false);
            }
        }

        Intent intent = new Intent(ConnectivityManager.CONNECTIVITY_ACTION);
        intent.putExtra(ConnectivityManager.EXTRA_NETWORK_INFO, info);
        if (info.isFailover()) {
            intent.putExtra(ConnectivityManager.EXTRA_IS_FAILOVER, true);
            info.setFailover(false);
        }
        if (info.getReason() != null) {
            intent.putExtra(ConnectivityManager.EXTRA_REASON, info.getReason());
        }
        if (info.getExtraInfo() != null) {
            intent.putExtra(ConnectivityManager.EXTRA_EXTRA_INFO,
                    info.getExtraInfo());
        }

        if (mNetConfigs[prevNetType].isDefault()) {
            tryFailover(prevNetType);
            if (mActiveDefaultNetwork != -1) {
                NetworkInfo switchTo = mNetTrackers[mActiveDefaultNetwork].getNetworkInfo();
                intent.putExtra(ConnectivityManager.EXTRA_OTHER_NETWORK_INFO, switchTo);
            } else {
                mDefaultInetConditionPublished = 0; // we're not connected anymore
                intent.putExtra(ConnectivityManager.EXTRA_NO_CONNECTIVITY, true);
            }
        }
        intent.putExtra(ConnectivityManager.EXTRA_INET_CONDITION, mDefaultInetConditionPublished);

        // Reset interface if no other connections are using the same interface
        boolean doReset = true;
        LinkProperties linkProperties = mNetTrackers[prevNetType].getLinkProperties();
        if (linkProperties != null) {
            String oldIface = linkProperties.getInterfaceName();
            if (TextUtils.isEmpty(oldIface) == false) {
                for (NetworkStateTracker networkStateTracker : mNetTrackers) {
                    if (networkStateTracker == null) continue;
                    NetworkInfo networkInfo = networkStateTracker.getNetworkInfo();
                    if (networkInfo.isConnected() && networkInfo.getType() != prevNetType) {
                        LinkProperties l = networkStateTracker.getLinkProperties();
                        if (l == null) continue;
                        if (oldIface.equals(l.getInterfaceName())) {
                            doReset = false;
                            break;
                        }
                    }
                }
            }
        }

        // do this before we broadcast the change
        handleConnectivityChange(prevNetType, doReset);

        sendStickyBroadcast(intent);
        /*
         * If the failover network is already connected, then immediately send
         * out a followup broadcast indicating successful failover
         */
        if (mActiveDefaultNetwork != -1) {
            sendConnectedBroadcast(mNetTrackers[mActiveDefaultNetwork].getNetworkInfo());
        }
    }

    private void tryFailover(int prevNetType) {
        /*
         * If this is a default network, check if other defaults are available.
         * Try to reconnect on all available and let them hash it out when
         * more than one connects.
         */
        if (mNetConfigs[prevNetType].isDefault()) {
            if (mActiveDefaultNetwork == prevNetType) {
                mActiveDefaultNetwork = -1;
            }

            // don't signal a reconnect for anything lower or equal priority than our
            // current connected default
            // TODO - don't filter by priority now - nice optimization but risky
//            int currentPriority = -1;
//            if (mActiveDefaultNetwork != -1) {
//                currentPriority = mNetConfigs[mActiveDefaultNetwork].mPriority;
//            }
            for (int checkType=0; checkType <= ConnectivityManager.MAX_NETWORK_TYPE; checkType++) {
                if (checkType == prevNetType) continue;
                if (mNetConfigs[checkType] == null) continue;
                if (!mNetConfigs[checkType].isDefault()) continue;

// Enabling the isAvailable() optimization caused mobile to not get
// selected if it was in the middle of error handling. Specifically
// a moble connection that took 30 seconds to complete the DEACTIVATE_DATA_CALL
// would not be available and we wouldn't get connected to anything.
// So removing the isAvailable() optimization below for now. TODO: This
// optimization should work and we need to investigate why it doesn't work.
// This could be related to how DEACTIVATE_DATA_CALL is reporting its
// complete before it is really complete.
//                if (!mNetTrackers[checkType].isAvailable()) continue;

//                if (currentPriority >= mNetConfigs[checkType].mPriority) continue;

                NetworkStateTracker checkTracker = mNetTrackers[checkType];
                NetworkInfo checkInfo = checkTracker.getNetworkInfo();
                if (!checkInfo.isConnectedOrConnecting() || checkTracker.isTeardownRequested()) {
                    checkInfo.setFailover(true);
                    checkTracker.reconnect();
                }
                if (DBG) log("Attempting to switch to " + checkInfo.getTypeName());
            }
        }
    }

    private void sendConnectedBroadcast(NetworkInfo info) {
        sendGeneralBroadcast(info, ConnectivityManager.CONNECTIVITY_ACTION);
    }

    private void sendInetConditionBroadcast(NetworkInfo info) {
        sendGeneralBroadcast(info, ConnectivityManager.INET_CONDITION_ACTION);
    }

    private void sendGeneralBroadcast(NetworkInfo info, String bcastType) {
        Intent intent = new Intent(bcastType);
        intent.putExtra(ConnectivityManager.EXTRA_NETWORK_INFO, info);
        if (info.isFailover()) {
            intent.putExtra(ConnectivityManager.EXTRA_IS_FAILOVER, true);
            info.setFailover(false);
        }
        if (info.getReason() != null) {
            intent.putExtra(ConnectivityManager.EXTRA_REASON, info.getReason());
        }
        if (info.getExtraInfo() != null) {
            intent.putExtra(ConnectivityManager.EXTRA_EXTRA_INFO,
                    info.getExtraInfo());
        }
        intent.putExtra(ConnectivityManager.EXTRA_INET_CONDITION, mDefaultInetConditionPublished);
        sendStickyBroadcast(intent);
    }

    /**
     * Called when an attempt to fail over to another network has failed.
     * @param info the {@link NetworkInfo} for the failed network
     */
    private void handleConnectionFailure(NetworkInfo info) {
        mNetTrackers[info.getType()].setTeardownRequested(false);

        String reason = info.getReason();
        String extraInfo = info.getExtraInfo();

        String reasonText;
        if (reason == null) {
            reasonText = ".";
        } else {
            reasonText = " (" + reason + ").";
        }
        loge("Attempt to connect to " + info.getTypeName() + " failed" + reasonText);

        Intent intent = new Intent(ConnectivityManager.CONNECTIVITY_ACTION);
        intent.putExtra(ConnectivityManager.EXTRA_NETWORK_INFO, info);
        if (getActiveNetworkInfo() == null) {
            intent.putExtra(ConnectivityManager.EXTRA_NO_CONNECTIVITY, true);
        }
        if (reason != null) {
            intent.putExtra(ConnectivityManager.EXTRA_REASON, reason);
        }
        if (extraInfo != null) {
            intent.putExtra(ConnectivityManager.EXTRA_EXTRA_INFO, extraInfo);
        }
        if (info.isFailover()) {
            intent.putExtra(ConnectivityManager.EXTRA_IS_FAILOVER, true);
            info.setFailover(false);
        }

        if (mNetConfigs[info.getType()].isDefault()) {
            tryFailover(info.getType());
            if (mActiveDefaultNetwork != -1) {
                NetworkInfo switchTo = mNetTrackers[mActiveDefaultNetwork].getNetworkInfo();
                intent.putExtra(ConnectivityManager.EXTRA_OTHER_NETWORK_INFO, switchTo);
            } else {
                mDefaultInetConditionPublished = 0;
                intent.putExtra(ConnectivityManager.EXTRA_NO_CONNECTIVITY, true);
            }
        }

        intent.putExtra(ConnectivityManager.EXTRA_INET_CONDITION, mDefaultInetConditionPublished);
        sendStickyBroadcast(intent);
        /*
         * If the failover network is already connected, then immediately send
         * out a followup broadcast indicating successful failover
         */
        if (mActiveDefaultNetwork != -1) {
            sendConnectedBroadcast(mNetTrackers[mActiveDefaultNetwork].getNetworkInfo());
        }
    }

    private void sendStickyBroadcast(Intent intent) {
        synchronized(this) {
            if (!mSystemReady) {
                mInitialBroadcast = new Intent(intent);
            }
            intent.addFlags(Intent.FLAG_RECEIVER_REGISTERED_ONLY_BEFORE_BOOT);
            mContext.sendStickyBroadcast(intent);
        }
    }

    void systemReady() {
        IBinder b = ServiceManager.getService(Context.NETWORKMANAGEMENT_SERVICE);
        mNetd = INetworkManagementService.Stub.asInterface(b);

        synchronized(this) {
            mSystemReady = true;
            if (mInitialBroadcast != null) {
                mContext.sendStickyBroadcast(mInitialBroadcast);
                mInitialBroadcast = null;
            }
        }
        // load the global proxy at startup
        mHandler.sendMessage(mHandler.obtainMessage(EVENT_APPLY_GLOBAL_HTTP_PROXY));
    }

    private void handleConnect(NetworkInfo info) {
        int type = info.getType();

        // snapshot isFailover, because sendConnectedBroadcast() resets it
        boolean isFailover = info.isFailover();
        NetworkStateTracker thisNet = mNetTrackers[type];

        // if this is a default net and other default is running
        // kill the one not preferred
        if (mNetConfigs[type].isDefault()) {
            if (mActiveDefaultNetwork != -1 && mActiveDefaultNetwork != type) {
                if ((type != mNetworkPreference &&
                        mNetConfigs[mActiveDefaultNetwork].priority >
                        mNetConfigs[type].priority) ||
                        mNetworkPreference == mActiveDefaultNetwork) {
                        // don't accept this one
                        if (DBG) {
                            log("Not broadcasting CONNECT_ACTION " +
                                "to torn down network " + info.getTypeName());
                        }
                        teardown(thisNet);
                        return;
                } else {
                    // tear down the other
                    NetworkStateTracker otherNet =
                            mNetTrackers[mActiveDefaultNetwork];
                    if (DBG) {
                        log("Policy requires " + otherNet.getNetworkInfo().getTypeName() +
                            " teardown");
                    }
                    if (!teardown(otherNet)) {
                        loge("Network declined teardown request");
                        teardown(thisNet);
                        return;
                    }
                }
            }
            synchronized (ConnectivityService.this) {
                // have a new default network, release the transition wakelock in a second
                // if it's held.  The second pause is to allow apps to reconnect over the
                // new network
                if (mNetTransitionWakeLock.isHeld()) {
                    mHandler.sendMessageDelayed(mHandler.obtainMessage(
                            EVENT_CLEAR_NET_TRANSITION_WAKELOCK,
                            mNetTransitionWakeLockSerialNumber, 0),
                            1000);
                }
            }
            mActiveDefaultNetwork = type;
            // this will cause us to come up initially as unconnected and switching
            // to connected after our normal pause unless somebody reports us as reall
            // disconnected
            mDefaultInetConditionPublished = 0;
            mDefaultConnectionSequence++;
            mInetConditionChangeInFlight = false;
            // Don't do this - if we never sign in stay, grey
            //reportNetworkCondition(mActiveDefaultNetwork, 100);
        }
        thisNet.setTeardownRequested(false);
        updateNetworkSettings(thisNet);
        handleConnectivityChange(type, false);
        sendConnectedBroadcast(info);
    }

    /**
     * After a change in the connectivity state of a network. We're mainly
     * concerned with making sure that the list of DNS servers is set up
     * according to which networks are connected, and ensuring that the
     * right routing table entries exist.
     */
    private void handleConnectivityChange(int netType, boolean doReset) {
        int resetMask = doReset ? NetworkUtils.RESET_ALL_ADDRESSES : 0;

        /*
         * If a non-default network is enabled, add the host routes that
         * will allow it's DNS servers to be accessed.
         */
        handleDnsConfigurationChange(netType);

        LinkProperties curLp = mCurrentLinkProperties[netType];
        LinkProperties newLp = null;

        if (mNetTrackers[netType].getNetworkInfo().isConnected()) {
            newLp = mNetTrackers[netType].getLinkProperties();
            if (VDBG) {
                log("handleConnectivityChange: changed linkProperty[" + netType + "]:" +
                        " doReset=" + doReset + " resetMask=" + resetMask +
                        "\n   curLp=" + curLp +
                        "\n   newLp=" + newLp);
            }

            if (curLp != null) {
                if (curLp.isIdenticalInterfaceName(newLp)) {
                    CompareResult<LinkAddress> car = curLp.compareAddresses(newLp);
                    if ((car.removed.size() != 0) || (car.added.size() != 0)) {
                        for (LinkAddress linkAddr : car.removed) {
                            if (linkAddr.getAddress() instanceof Inet4Address) {
                                resetMask |= NetworkUtils.RESET_IPV4_ADDRESSES;
                            }
                            if (linkAddr.getAddress() instanceof Inet6Address) {
                                resetMask |= NetworkUtils.RESET_IPV6_ADDRESSES;
                            }
                        }
                        if (DBG) {
                            log("handleConnectivityChange: addresses changed" +
                                    " linkProperty[" + netType + "]:" + " resetMask=" + resetMask +
                                    "\n   car=" + car);
                        }
                    } else {
                        if (DBG) {
                            log("handleConnectivityChange: address are the same reset per doReset" +
                                   " linkProperty[" + netType + "]:" +
                                   " resetMask=" + resetMask);
                        }
                    }
                } else {
                    resetMask = NetworkUtils.RESET_ALL_ADDRESSES;
                    log("handleConnectivityChange: interface not not equivalent reset both" +
                            " linkProperty[" + netType + "]:" +
                            " resetMask=" + resetMask);
                }
            }
            if (mNetConfigs[netType].isDefault()) {
                handleApplyDefaultProxy(netType);
            }
        } else {
            if (VDBG) {
                log("handleConnectivityChange: changed linkProperty[" + netType + "]:" +
                        " doReset=" + doReset + " resetMask=" + resetMask +
                        "\n  curLp=" + curLp +
                        "\n  newLp= null");
            }
        }
        mCurrentLinkProperties[netType] = newLp;
        updateRoutes(newLp, curLp, mNetConfigs[netType].isDefault());

        if (doReset || resetMask != 0) {
            LinkProperties linkProperties = mNetTrackers[netType].getLinkProperties();
            if (linkProperties != null) {
                String iface = linkProperties.getInterfaceName();
                if (TextUtils.isEmpty(iface) == false) {
                    if (DBG) log("resetConnections(" + iface + ", " + resetMask + ")");
                    NetworkUtils.resetConnections(iface, resetMask);
                }
            }
        }

        // TODO: Temporary notifying upstread change to Tethering.
        //       @see bug/4455071
        /** Notify TetheringService if interface name has been changed. */
        if (TextUtils.equals(mNetTrackers[netType].getNetworkInfo().getReason(),
                             Phone.REASON_LINK_PROPERTIES_CHANGED)) {
            if (isTetheringSupported()) {
                mTethering.handleTetherIfaceChange();
            }
        }
    }

    /**
     * Add and remove routes using the old properties (null if not previously connected),
     * new properties (null if becoming disconnected).  May even be double null, which
     * is a noop.
     * Uses isLinkDefault to determine if default routes should be set or conversely if
     * host routes should be set to the dns servers
     */
    private void updateRoutes(LinkProperties newLp, LinkProperties curLp, boolean isLinkDefault) {
        Collection<RouteInfo> routesToAdd = null;
        CompareResult<InetAddress> dnsDiff = new CompareResult<InetAddress>();
        CompareResult<RouteInfo> routeDiff = new CompareResult<RouteInfo>();
        if (curLp != null) {
            // check for the delta between the current set and the new
            routeDiff = curLp.compareRoutes(newLp);
            dnsDiff = curLp.compareDnses(newLp);
        } else if (newLp != null) {
            routeDiff.added = newLp.getRoutes();
            dnsDiff.added = newLp.getDnses();
        }

        for (RouteInfo r : routeDiff.removed) {
            if (isLinkDefault || ! r.isDefaultRoute()) {
                removeRoute(curLp, r);
            }
        }

        for (RouteInfo r :  routeDiff.added) {
            if (isLinkDefault || ! r.isDefaultRoute()) {
                addRoute(newLp, r);
            }
        }

        if (!isLinkDefault) {
            // handle DNS routes
            if (routeDiff.removed.size() == 0 && routeDiff.added.size() == 0) {
                // no change in routes, check for change in dns themselves
                for (InetAddress oldDns : dnsDiff.removed) {
                    removeRouteToAddress(curLp, oldDns);
                }
                for (InetAddress newDns : dnsDiff.added) {
                    addRouteToAddress(newLp, newDns);
                }
            } else {
                // routes changed - remove all old dns entries and add new
                if (curLp != null) {
                    for (InetAddress oldDns : curLp.getDnses()) {
                        removeRouteToAddress(curLp, oldDns);
                    }
                }
                if (newLp != null) {
                    for (InetAddress newDns : newLp.getDnses()) {
                        addRouteToAddress(newLp, newDns);
                    }
                }
            }
        }
    }


   /**
     * Reads the network specific TCP buffer sizes from SystemProperties
     * net.tcp.buffersize.[default|wifi|umts|edge|gprs] and set them for system
     * wide use
     */
   public void updateNetworkSettings(NetworkStateTracker nt) {
        String key = nt.getTcpBufferSizesPropName();
        String bufferSizes = SystemProperties.get(key);

        if (bufferSizes.length() == 0) {
            loge(key + " not found in system properties. Using defaults");

            // Setting to default values so we won't be stuck to previous values
            key = "net.tcp.buffersize.default";
            bufferSizes = SystemProperties.get(key);
        }

        // Set values in kernel
        if (bufferSizes.length() != 0) {
            if (DBG) {
                log("Setting TCP values: [" + bufferSizes
                        + "] which comes from [" + key + "]");
            }
            setBufferSize(bufferSizes);
        }
    }

   /**
     * Writes TCP buffer sizes to /sys/kernel/ipv4/tcp_[r/w]mem_[min/def/max]
     * which maps to /proc/sys/net/ipv4/tcp_rmem and tcpwmem
     *
     * @param bufferSizes in the format of "readMin, readInitial, readMax,
     *        writeMin, writeInitial, writeMax"
     */
    private void setBufferSize(String bufferSizes) {
        try {
            String[] values = bufferSizes.split(",");

            if (values.length == 6) {
              final String prefix = "/sys/kernel/ipv4/tcp_";
                stringToFile(prefix + "rmem_min", values[0]);
                stringToFile(prefix + "rmem_def", values[1]);
                stringToFile(prefix + "rmem_max", values[2]);
                stringToFile(prefix + "wmem_min", values[3]);
                stringToFile(prefix + "wmem_def", values[4]);
                stringToFile(prefix + "wmem_max", values[5]);
            } else {
                loge("Invalid buffersize string: " + bufferSizes);
            }
        } catch (IOException e) {
            loge("Can't set tcp buffer sizes:" + e);
        }
    }

   /**
     * Writes string to file. Basically same as "echo -n $string > $filename"
     *
     * @param filename
     * @param string
     * @throws IOException
     */
    private void stringToFile(String filename, String string) throws IOException {
        FileWriter out = new FileWriter(filename);
        try {
            out.write(string);
        } finally {
            out.close();
        }
    }


    /**
     * Adjust the per-process dns entries (net.dns<x>.<pid>) based
     * on the highest priority active net which this process requested.
     * If there aren't any, clear it out
     */
    private void reassessPidDns(int myPid, boolean doBump)
    {
        if (DBG) log("reassessPidDns for pid " + myPid);
        for(int i : mPriorityList) {
            if (mNetConfigs[i].isDefault()) {
                continue;
            }
            NetworkStateTracker nt = mNetTrackers[i];
            if (nt.getNetworkInfo().isConnected() &&
                    !nt.isTeardownRequested()) {
                LinkProperties p = nt.getLinkProperties();
                if (p == null) continue;
                List pids = mNetRequestersPids[i];
                for (int j=0; j<pids.size(); j++) {
                    Integer pid = (Integer)pids.get(j);
                    if (pid.intValue() == myPid) {
                        Collection<InetAddress> dnses = p.getDnses();
                        writePidDns(dnses, myPid);
                        if (doBump) {
                            bumpDns();
                        }
                        return;
                    }
                }
           }
        }
        // nothing found - delete
        for (int i = 1; ; i++) {
            String prop = "net.dns" + i + "." + myPid;
            if (SystemProperties.get(prop).length() == 0) {
                if (doBump) {
                    bumpDns();
                }
                return;
            }
            SystemProperties.set(prop, "");
        }
    }

    // return true if results in a change
    private boolean writePidDns(Collection <InetAddress> dnses, int pid) {
        int j = 1;
        boolean changed = false;
        for (InetAddress dns : dnses) {
            String dnsString = dns.getHostAddress();
            if (changed || !dnsString.equals(SystemProperties.get("net.dns" + j + "." + pid))) {
                changed = true;
                SystemProperties.set("net.dns" + j++ + "." + pid, dns.getHostAddress());
            }
        }
        return changed;
    }

    private void bumpDns() {
        /*
         * Bump the property that tells the name resolver library to reread
         * the DNS server list from the properties.
         */
        String propVal = SystemProperties.get("net.dnschange");
        int n = 0;
        if (propVal.length() != 0) {
            try {
                n = Integer.parseInt(propVal);
            } catch (NumberFormatException e) {}
        }
        SystemProperties.set("net.dnschange", "" + (n+1));
        /*
         * Tell the VMs to toss their DNS caches
         */
        Intent intent = new Intent(Intent.ACTION_CLEAR_DNS_CACHE);
        intent.addFlags(Intent.FLAG_RECEIVER_REPLACE_PENDING);
        /*
         * Connectivity events can happen before boot has completed ...
         */
        intent.addFlags(Intent.FLAG_RECEIVER_REGISTERED_ONLY_BEFORE_BOOT);
        mContext.sendBroadcast(intent);
    }

    private void handleDnsConfigurationChange(int netType) {
        // add default net's dns entries
        NetworkStateTracker nt = mNetTrackers[netType];
        if (nt != null && nt.getNetworkInfo().isConnected() && !nt.isTeardownRequested()) {
            LinkProperties p = nt.getLinkProperties();
            if (p == null) return;
            Collection<InetAddress> dnses = p.getDnses();
            try {
<<<<<<< HEAD
                mNetd.setDnsServersForInterface(Integer.toString(netType),
=======
                mNetd.setDnsServersForInterface(p.getInterfaceName(),
>>>>>>> 41394a36
                        NetworkUtils.makeStrings(dnses));
            } catch (Exception e) {
                Slog.e(TAG, "exception setting dns servers: " + e);
            }
            boolean changed = false;
            if (mNetConfigs[netType].isDefault()) {
                try {
                    mNetd.setDefaultInterfaceForDns(p.getInterfaceName());
                } catch (Exception e) {
                    Slog.e(TAG, "exception setting default dns interface: " + e);
                }
                int j = 1;
                if (dnses.size() == 0 && mDefaultDns != null) {
                    String dnsString = mDefaultDns.getHostAddress();
                    if (!dnsString.equals(SystemProperties.get("net.dns1"))) {
                        if (DBG) {
                            log("no dns provided - using " + dnsString);
                        }
                        changed = true;
                        SystemProperties.set("net.dns1", dnsString);
                    }
                    j++;
                } else {
                    for (InetAddress dns : dnses) {
                        String dnsString = dns.getHostAddress();
                        if (!changed && dnsString.equals(SystemProperties.get("net.dns" + j))) {
                            j++;
                            continue;
                        }
                        if (DBG) {
                            log("adding dns " + dns + " for " +
                                    nt.getNetworkInfo().getTypeName());
                        }
                        changed = true;
                        SystemProperties.set("net.dns" + j++, dnsString);
                    }
                }
                try {
                    mNetd.setDefaultInterfaceForDns(Integer.toString(netType));
                } catch (Exception e) {
                    Slog.e(TAG, "exception setting default dns interface: " + e);}
                for (int k=j ; k<mNumDnsEntries; k++) {
                    if (changed || !TextUtils.isEmpty(SystemProperties.get("net.dns" + k))) {
                        if (DBG) log("erasing net.dns" + k);
                        changed = true;
                        SystemProperties.set("net.dns" + k, "");
                    }
                }
                mNumDnsEntries = j;
            } else {
                // set per-pid dns for attached secondary nets
                List pids = mNetRequestersPids[netType];
                for (int y=0; y< pids.size(); y++) {
                    Integer pid = (Integer)pids.get(y);
                    changed = writePidDns(dnses, pid.intValue());
                }
            }
            if (changed) bumpDns();
        }
    }

    private int getRestoreDefaultNetworkDelay(int networkType) {
        String restoreDefaultNetworkDelayStr = SystemProperties.get(
                NETWORK_RESTORE_DELAY_PROP_NAME);
        if(restoreDefaultNetworkDelayStr != null &&
                restoreDefaultNetworkDelayStr.length() != 0) {
            try {
                return Integer.valueOf(restoreDefaultNetworkDelayStr);
            } catch (NumberFormatException e) {
            }
        }
        // if the system property isn't set, use the value for the apn type
        int ret = RESTORE_DEFAULT_NETWORK_DELAY;

        if ((networkType <= ConnectivityManager.MAX_NETWORK_TYPE) &&
                (mNetConfigs[networkType] != null)) {
            ret = mNetConfigs[networkType].restoreTime;
        }
        return ret;
    }

    @Override
    protected void dump(FileDescriptor fd, PrintWriter pw, String[] args) {
        if (mContext.checkCallingOrSelfPermission(
                android.Manifest.permission.DUMP)
                != PackageManager.PERMISSION_GRANTED) {
            pw.println("Permission Denial: can't dump ConnectivityService " +
                    "from from pid=" + Binder.getCallingPid() + ", uid=" +
                    Binder.getCallingUid());
            return;
        }
        pw.println();
        for (NetworkStateTracker nst : mNetTrackers) {
            if (nst != null) {
                if (nst.getNetworkInfo().isConnected()) {
                    pw.println("Active network: " + nst.getNetworkInfo().
                            getTypeName());
                }
                pw.println(nst.getNetworkInfo());
                pw.println(nst);
                pw.println();
            }
        }

        pw.println("Network Requester Pids:");
        for (int net : mPriorityList) {
            String pidString = net + ": ";
            for (Object pid : mNetRequestersPids[net]) {
                pidString = pidString + pid.toString() + ", ";
            }
            pw.println(pidString);
        }
        pw.println();

        pw.println("FeatureUsers:");
        for (Object requester : mFeatureUsers) {
            pw.println(requester.toString());
        }
        pw.println();

        synchronized (this) {
            pw.println("NetworkTranstionWakeLock is currently " +
                    (mNetTransitionWakeLock.isHeld() ? "" : "not ") + "held.");
            pw.println("It was last requested for "+mNetTransitionWakeLockCausedBy);
        }
        pw.println();

        mTethering.dump(fd, pw, args);

        if (mInetLog != null) {
            pw.println();
            pw.println("Inet condition reports:");
            for(int i = 0; i < mInetLog.size(); i++) {
                pw.println(mInetLog.get(i));
            }
        }
    }

    // must be stateless - things change under us.
    private class MyHandler extends Handler {
        public MyHandler(Looper looper) {
            super(looper);
        }

        @Override
        public void handleMessage(Message msg) {
            NetworkInfo info;
            switch (msg.what) {
                case NetworkStateTracker.EVENT_STATE_CHANGED:
                    info = (NetworkInfo) msg.obj;
                    int type = info.getType();
                    NetworkInfo.State state = info.getState();

                    if (DBG) log("ConnectivityChange for " +
                            info.getTypeName() + ": " +
                            state + "/" + info.getDetailedState());

                    // Connectivity state changed:
                    // [31-13] Reserved for future use
                    // [12-9] Network subtype (for mobile network, as defined
                    //         by TelephonyManager)
                    // [8-3] Detailed state ordinal (as defined by
                    //         NetworkInfo.DetailedState)
                    // [2-0] Network type (as defined by ConnectivityManager)
                    int eventLogParam = (info.getType() & 0x7) |
                            ((info.getDetailedState().ordinal() & 0x3f) << 3) |
                            (info.getSubtype() << 9);
                    EventLog.writeEvent(EventLogTags.CONNECTIVITY_STATE_CHANGED,
                            eventLogParam);

                    if (info.getDetailedState() ==
                            NetworkInfo.DetailedState.FAILED) {
                        handleConnectionFailure(info);
                    } else if (state == NetworkInfo.State.DISCONNECTED) {
                        handleDisconnect(info);
                    } else if (state == NetworkInfo.State.SUSPENDED) {
                        // TODO: need to think this over.
                        // the logic here is, handle SUSPENDED the same as
                        // DISCONNECTED. The only difference being we are
                        // broadcasting an intent with NetworkInfo that's
                        // suspended. This allows the applications an
                        // opportunity to handle DISCONNECTED and SUSPENDED
                        // differently, or not.
                        handleDisconnect(info);
                    } else if (state == NetworkInfo.State.CONNECTED) {
                        handleConnect(info);
                    }
                    break;
                case NetworkStateTracker.EVENT_CONFIGURATION_CHANGED:
                    info = (NetworkInfo) msg.obj;
                    // TODO: Temporary allowing network configuration
                    //       change not resetting sockets.
                    //       @see bug/4455071
                    handleConnectivityChange(info.getType(), false);
                    break;
                case EVENT_CLEAR_NET_TRANSITION_WAKELOCK:
                    String causedBy = null;
                    synchronized (ConnectivityService.this) {
                        if (msg.arg1 == mNetTransitionWakeLockSerialNumber &&
                                mNetTransitionWakeLock.isHeld()) {
                            mNetTransitionWakeLock.release();
                            causedBy = mNetTransitionWakeLockCausedBy;
                        }
                    }
                    if (causedBy != null) {
                        log("NetTransition Wakelock for " + causedBy + " released by timeout");
                    }
                    break;
                case EVENT_RESTORE_DEFAULT_NETWORK:
                    FeatureUser u = (FeatureUser)msg.obj;
                    u.expire();
                    break;
                case EVENT_INET_CONDITION_CHANGE:
                {
                    int netType = msg.arg1;
                    int condition = msg.arg2;
                    handleInetConditionChange(netType, condition);
                    break;
                }
                case EVENT_INET_CONDITION_HOLD_END:
                {
                    int netType = msg.arg1;
                    int sequence = msg.arg2;
                    handleInetConditionHoldEnd(netType, sequence);
                    break;
                }
                case EVENT_SET_NETWORK_PREFERENCE:
                {
                    int preference = msg.arg1;
                    handleSetNetworkPreference(preference);
                    break;
                }
                case EVENT_SET_BACKGROUND_DATA:
                {
                    boolean enabled = (msg.arg1 == ENABLED);
                    handleSetBackgroundData(enabled);
                    break;
                }
                case EVENT_SET_MOBILE_DATA:
                {
                    boolean enabled = (msg.arg1 == ENABLED);
                    handleSetMobileData(enabled);
                    break;
                }
                case EVENT_APPLY_GLOBAL_HTTP_PROXY:
                {
                    handleDeprecatedGlobalHttpProxy();
                    break;
                }
                case EVENT_SET_DEPENDENCY_MET:
                {
                    boolean met = (msg.arg1 == ENABLED);
                    handleSetDependencyMet(msg.arg2, met);
                    break;
                }
            }
        }
    }

    // javadoc from interface
    public int tether(String iface) {
        enforceTetherChangePermission();

        if (isTetheringSupported()) {
            return mTethering.tether(iface);
        } else {
            return ConnectivityManager.TETHER_ERROR_UNSUPPORTED;
        }
    }

    // javadoc from interface
    public int untether(String iface) {
        enforceTetherChangePermission();

        if (isTetheringSupported()) {
            return mTethering.untether(iface);
        } else {
            return ConnectivityManager.TETHER_ERROR_UNSUPPORTED;
        }
    }

    // javadoc from interface
    public int getLastTetherError(String iface) {
        enforceTetherAccessPermission();

        if (isTetheringSupported()) {
            return mTethering.getLastTetherError(iface);
        } else {
            return ConnectivityManager.TETHER_ERROR_UNSUPPORTED;
        }
    }

    // TODO - proper iface API for selection by property, inspection, etc
    public String[] getTetherableUsbRegexs() {
        enforceTetherAccessPermission();
        if (isTetheringSupported()) {
            return mTethering.getTetherableUsbRegexs();
        } else {
            return new String[0];
        }
    }

    public String[] getTetherableWifiRegexs() {
        enforceTetherAccessPermission();
        if (isTetheringSupported()) {
            return mTethering.getTetherableWifiRegexs();
        } else {
            return new String[0];
        }
    }

    public String[] getTetherableBluetoothRegexs() {
        enforceTetherAccessPermission();
        if (isTetheringSupported()) {
            return mTethering.getTetherableBluetoothRegexs();
        } else {
            return new String[0];
        }
    }

    // TODO - move iface listing, queries, etc to new module
    // javadoc from interface
    public String[] getTetherableIfaces() {
        enforceTetherAccessPermission();
        return mTethering.getTetherableIfaces();
    }

    public String[] getTetheredIfaces() {
        enforceTetherAccessPermission();
        return mTethering.getTetheredIfaces();
    }

    public String[] getTetheringErroredIfaces() {
        enforceTetherAccessPermission();
        return mTethering.getErroredIfaces();
    }

    // if ro.tether.denied = true we default to no tethering
    // gservices could set the secure setting to 1 though to enable it on a build where it
    // had previously been turned off.
    public boolean isTetheringSupported() {
        enforceTetherAccessPermission();
        int defaultVal = (SystemProperties.get("ro.tether.denied").equals("true") ? 0 : 1);
        boolean tetherEnabledInSettings = (Settings.Secure.getInt(mContext.getContentResolver(),
                Settings.Secure.TETHER_SUPPORTED, defaultVal) != 0);
        return tetherEnabledInSettings && mTetheringConfigValid;
    }

    // An API NetworkStateTrackers can call when they lose their network.
    // This will automatically be cleared after X seconds or a network becomes CONNECTED,
    // whichever happens first.  The timer is started by the first caller and not
    // restarted by subsequent callers.
    public void requestNetworkTransitionWakelock(String forWhom) {
        enforceConnectivityInternalPermission();
        synchronized (this) {
            if (mNetTransitionWakeLock.isHeld()) return;
            mNetTransitionWakeLockSerialNumber++;
            mNetTransitionWakeLock.acquire();
            mNetTransitionWakeLockCausedBy = forWhom;
        }
        mHandler.sendMessageDelayed(mHandler.obtainMessage(
                EVENT_CLEAR_NET_TRANSITION_WAKELOCK,
                mNetTransitionWakeLockSerialNumber, 0),
                mNetTransitionWakeLockTimeout);
        return;
    }

    // 100 percent is full good, 0 is full bad.
    public void reportInetCondition(int networkType, int percentage) {
        if (DBG) log("reportNetworkCondition(" + networkType + ", " + percentage + ")");
        mContext.enforceCallingOrSelfPermission(
                android.Manifest.permission.STATUS_BAR,
                "ConnectivityService");

        if (DBG) {
            int pid = getCallingPid();
            int uid = getCallingUid();
            String s = pid + "(" + uid + ") reports inet is " +
                (percentage > 50 ? "connected" : "disconnected") + " (" + percentage + ") on " +
                "network Type " + networkType + " at " + GregorianCalendar.getInstance().getTime();
            mInetLog.add(s);
            while(mInetLog.size() > INET_CONDITION_LOG_MAX_SIZE) {
                mInetLog.remove(0);
            }
        }
        mHandler.sendMessage(mHandler.obtainMessage(
            EVENT_INET_CONDITION_CHANGE, networkType, percentage));
    }

    private void handleInetConditionChange(int netType, int condition) {
        if (DBG) {
            log("Inet connectivity change, net=" +
                    netType + ", condition=" + condition +
                    ",mActiveDefaultNetwork=" + mActiveDefaultNetwork);
        }
        if (mActiveDefaultNetwork == -1) {
            if (DBG) log("no active default network - aborting");
            return;
        }
        if (mActiveDefaultNetwork != netType) {
            if (DBG) log("given net not default - aborting");
            return;
        }
        mDefaultInetCondition = condition;
        int delay;
        if (mInetConditionChangeInFlight == false) {
            if (DBG) log("starting a change hold");
            // setup a new hold to debounce this
            if (mDefaultInetCondition > 50) {
                delay = Settings.Secure.getInt(mContext.getContentResolver(),
                        Settings.Secure.INET_CONDITION_DEBOUNCE_UP_DELAY, 500);
            } else {
                delay = Settings.Secure.getInt(mContext.getContentResolver(),
                Settings.Secure.INET_CONDITION_DEBOUNCE_DOWN_DELAY, 3000);
            }
            mInetConditionChangeInFlight = true;
            mHandler.sendMessageDelayed(mHandler.obtainMessage(EVENT_INET_CONDITION_HOLD_END,
                    mActiveDefaultNetwork, mDefaultConnectionSequence), delay);
        } else {
            // we've set the new condition, when this hold ends that will get
            // picked up
            if (DBG) log("currently in hold - not setting new end evt");
        }
    }

    private void handleInetConditionHoldEnd(int netType, int sequence) {
        if (DBG) {
            log("Inet hold end, net=" + netType +
                    ", condition =" + mDefaultInetCondition +
                    ", published condition =" + mDefaultInetConditionPublished);
        }
        mInetConditionChangeInFlight = false;

        if (mActiveDefaultNetwork == -1) {
            if (DBG) log("no active default network - aborting");
            return;
        }
        if (mDefaultConnectionSequence != sequence) {
            if (DBG) log("event hold for obsolete network - aborting");
            return;
        }
        if (mDefaultInetConditionPublished == mDefaultInetCondition) {
            if (DBG) log("no change in condition - aborting");
            return;
        }
        NetworkInfo networkInfo = mNetTrackers[mActiveDefaultNetwork].getNetworkInfo();
        if (networkInfo.isConnected() == false) {
            if (DBG) log("default network not connected - aborting");
            return;
        }
        mDefaultInetConditionPublished = mDefaultInetCondition;
        sendInetConditionBroadcast(networkInfo);
        return;
    }

    public synchronized ProxyProperties getProxy() {
        if (mGlobalProxy != null) return mGlobalProxy;
        if (mDefaultProxy != null) return mDefaultProxy;
        return null;
    }

    public void setGlobalProxy(ProxyProperties proxyProperties) {
        enforceChangePermission();
        synchronized (mGlobalProxyLock) {
            if (proxyProperties == mGlobalProxy) return;
            if (proxyProperties != null && proxyProperties.equals(mGlobalProxy)) return;
            if (mGlobalProxy != null && mGlobalProxy.equals(proxyProperties)) return;

            String host = "";
            int port = 0;
            String exclList = "";
            if (proxyProperties != null && !TextUtils.isEmpty(proxyProperties.getHost())) {
                mGlobalProxy = new ProxyProperties(proxyProperties);
                host = mGlobalProxy.getHost();
                port = mGlobalProxy.getPort();
                exclList = mGlobalProxy.getExclusionList();
            } else {
                mGlobalProxy = null;
            }
            ContentResolver res = mContext.getContentResolver();
            Settings.Secure.putString(res, Settings.Secure.GLOBAL_HTTP_PROXY_HOST, host);
            Settings.Secure.putInt(res, Settings.Secure.GLOBAL_HTTP_PROXY_PORT, port);
            Settings.Secure.putString(res, Settings.Secure.GLOBAL_HTTP_PROXY_EXCLUSION_LIST,
                    exclList);
        }

        if (mGlobalProxy == null) {
            proxyProperties = mDefaultProxy;
        }
        sendProxyBroadcast(proxyProperties);
    }

    private void loadGlobalProxy() {
        ContentResolver res = mContext.getContentResolver();
        String host = Settings.Secure.getString(res, Settings.Secure.GLOBAL_HTTP_PROXY_HOST);
        int port = Settings.Secure.getInt(res, Settings.Secure.GLOBAL_HTTP_PROXY_PORT, 0);
        String exclList = Settings.Secure.getString(res,
                Settings.Secure.GLOBAL_HTTP_PROXY_EXCLUSION_LIST);
        if (!TextUtils.isEmpty(host)) {
            ProxyProperties proxyProperties = new ProxyProperties(host, port, exclList);
            synchronized (mGlobalProxyLock) {
                mGlobalProxy = proxyProperties;
            }
        }
    }

    public ProxyProperties getGlobalProxy() {
        synchronized (mGlobalProxyLock) {
            return mGlobalProxy;
        }
    }

    private void handleApplyDefaultProxy(int type) {
        // check if new default - push it out to all VM if so
        ProxyProperties proxy = mNetTrackers[type].getLinkProperties().getHttpProxy();
        synchronized (this) {
            if (mDefaultProxy != null && mDefaultProxy.equals(proxy)) return;
            if (mDefaultProxy == proxy) return;
            if (!TextUtils.isEmpty(proxy.getHost())) {
                mDefaultProxy = proxy;
            } else {
                mDefaultProxy = null;
            }
        }
        if (DBG) log("changing default proxy to " + proxy);
        if ((proxy == null && mGlobalProxy == null) || proxy.equals(mGlobalProxy)) return;
        if (mGlobalProxy != null) return;
        sendProxyBroadcast(proxy);
    }

    private void handleDeprecatedGlobalHttpProxy() {
        String proxy = Settings.Secure.getString(mContext.getContentResolver(),
                Settings.Secure.HTTP_PROXY);
        if (!TextUtils.isEmpty(proxy)) {
            String data[] = proxy.split(":");
            String proxyHost =  data[0];
            int proxyPort = 8080;
            if (data.length > 1) {
                try {
                    proxyPort = Integer.parseInt(data[1]);
                } catch (NumberFormatException e) {
                    return;
                }
            }
            ProxyProperties p = new ProxyProperties(data[0], proxyPort, "");
            setGlobalProxy(p);
        }
    }

    private void sendProxyBroadcast(ProxyProperties proxy) {
        if (proxy == null) proxy = new ProxyProperties("", 0, "");
        log("sending Proxy Broadcast for " + proxy);
        Intent intent = new Intent(Proxy.PROXY_CHANGE_ACTION);
        intent.addFlags(Intent.FLAG_RECEIVER_REPLACE_PENDING |
            Intent.FLAG_RECEIVER_REGISTERED_ONLY_BEFORE_BOOT);
        intent.putExtra(Proxy.EXTRA_PROXY_INFO, proxy);
        mContext.sendStickyBroadcast(intent);
    }

    private static class SettingsObserver extends ContentObserver {
        private int mWhat;
        private Handler mHandler;
        SettingsObserver(Handler handler, int what) {
            super(handler);
            mHandler = handler;
            mWhat = what;
        }

        void observe(Context context) {
            ContentResolver resolver = context.getContentResolver();
            resolver.registerContentObserver(Settings.Secure.getUriFor(
                    Settings.Secure.HTTP_PROXY), false, this);
        }

        @Override
        public void onChange(boolean selfChange) {
            mHandler.obtainMessage(mWhat).sendToTarget();
        }
    }

    private void log(String s) {
        Slog.d(TAG, s);
    }

    private void loge(String s) {
        Slog.e(TAG, s);
    }
    int convertFeatureToNetworkType(String feature){
        int networkType = -1;
        if (TextUtils.equals(feature, Phone.FEATURE_ENABLE_MMS)) {
            networkType = ConnectivityManager.TYPE_MOBILE_MMS;
        } else if (TextUtils.equals(feature, Phone.FEATURE_ENABLE_SUPL)) {
            networkType = ConnectivityManager.TYPE_MOBILE_SUPL;
        } else if (TextUtils.equals(feature, Phone.FEATURE_ENABLE_DUN) ||
                TextUtils.equals(feature, Phone.FEATURE_ENABLE_DUN_ALWAYS)) {
            networkType = ConnectivityManager.TYPE_MOBILE_DUN;
        } else if (TextUtils.equals(feature, Phone.FEATURE_ENABLE_HIPRI)) {
            networkType = ConnectivityManager.TYPE_MOBILE_HIPRI;
        } else if (TextUtils.equals(feature, Phone.FEATURE_ENABLE_FOTA)) {
            networkType = ConnectivityManager.TYPE_MOBILE_FOTA;
        } else if (TextUtils.equals(feature, Phone.FEATURE_ENABLE_IMS)) {
            networkType = ConnectivityManager.TYPE_MOBILE_IMS;
        } else if (TextUtils.equals(feature, Phone.FEATURE_ENABLE_CBS)) {
            networkType = ConnectivityManager.TYPE_MOBILE_CBS;
        }
        return networkType;
    }
}<|MERGE_RESOLUTION|>--- conflicted
+++ resolved
@@ -1785,11 +1785,7 @@
             if (p == null) return;
             Collection<InetAddress> dnses = p.getDnses();
             try {
-<<<<<<< HEAD
-                mNetd.setDnsServersForInterface(Integer.toString(netType),
-=======
                 mNetd.setDnsServersForInterface(p.getInterfaceName(),
->>>>>>> 41394a36
                         NetworkUtils.makeStrings(dnses));
             } catch (Exception e) {
                 Slog.e(TAG, "exception setting dns servers: " + e);
@@ -1827,10 +1823,6 @@
                         SystemProperties.set("net.dns" + j++, dnsString);
                     }
                 }
-                try {
-                    mNetd.setDefaultInterfaceForDns(Integer.toString(netType));
-                } catch (Exception e) {
-                    Slog.e(TAG, "exception setting default dns interface: " + e);}
                 for (int k=j ; k<mNumDnsEntries; k++) {
                     if (changed || !TextUtils.isEmpty(SystemProperties.get("net.dns" + k))) {
                         if (DBG) log("erasing net.dns" + k);
