--- conflicted
+++ resolved
@@ -44,10 +44,7 @@
  * Get an instance of this class by calling
  * {@link android.content.Context#getSystemService(java.lang.String)} with an argument
  * of {@link android.content.Context#STORAGE_SERVICE}.
-<<<<<<< HEAD
  *
-=======
->>>>>>> 181bb0ab
  */
 
 public class StorageManager
@@ -210,7 +207,6 @@
      *
      * @param listener A {@link android.os.storage.StorageEventListener StorageEventListener} object.
      *
-     * @hide
      */
     public void registerListener(StorageEventListener listener) {
         if (listener == null) {
@@ -227,7 +223,6 @@
      *
      * @param listener A {@link android.os.storage.StorageEventListener StorageEventListener} object.
      *
-     * @hide
      */
     public void unregisterListener(StorageEventListener listener) {
         if (listener == null) {
@@ -248,8 +243,6 @@
 
     /**
      * Enables USB Mass Storage (UMS) on the device.
-     *
-     * @hide
      */
     public void enableUsbMassStorage() {
         try {
@@ -261,8 +254,6 @@
 
     /**
      * Disables USB Mass Storage (UMS) on the device.
-     *
-     * @hide
      */
     public void disableUsbMassStorage() {
         try {
@@ -275,8 +266,6 @@
     /**
      * Query if a USB Mass Storage (UMS) host is connected.
      * @return true if UMS host is connected.
-     *
-     * @hide
      */
     public boolean isUsbMassStorageConnected() {
         try {
@@ -290,8 +279,6 @@
     /**
      * Query if a USB Mass Storage (UMS) is enabled on the device.
      * @return true if UMS host is enabled.
-     *
-     * @hide
      */
     public boolean isUsbMassStorageEnabled() {
         try {
