--- conflicted
+++ resolved
@@ -113,366 +113,6 @@
      * @return The singleton instance of the MIME-type map.
      */
     public static MimeTypeMap getSingleton() {
-<<<<<<< HEAD
-        if (sMimeTypeMap == null) {
-            sMimeTypeMap = new MimeTypeMap();
-
-            // The following table is based on /etc/mime.types data minus
-            // chemical/* MIME types and MIME types that don't map to any
-            // file extensions. We also exclude top-level domain names to
-            // deal with cases like:
-            //
-            // mail.google.com/a/google.com
-            //
-            // and "active" MIME types (due to potential security issues).
-
-            sMimeTypeMap.loadEntry("application/andrew-inset", "ez");
-            sMimeTypeMap.loadEntry("application/dsptype", "tsp");
-            sMimeTypeMap.loadEntry("application/futuresplash", "spl");
-            sMimeTypeMap.loadEntry("application/hta", "hta");
-            sMimeTypeMap.loadEntry("application/mac-binhex40", "hqx");
-            sMimeTypeMap.loadEntry("application/mac-compactpro", "cpt");
-            sMimeTypeMap.loadEntry("application/mathematica", "nb");
-            sMimeTypeMap.loadEntry("application/msaccess", "mdb");
-            sMimeTypeMap.loadEntry("application/oda", "oda");
-            sMimeTypeMap.loadEntry("application/ogg", "ogg");
-            sMimeTypeMap.loadEntry("application/pdf", "pdf");
-            sMimeTypeMap.loadEntry("application/pgp-keys", "key");
-            sMimeTypeMap.loadEntry("application/pgp-signature", "pgp");
-            sMimeTypeMap.loadEntry("application/pics-rules", "prf");
-            sMimeTypeMap.loadEntry("application/rar", "rar");
-            sMimeTypeMap.loadEntry("application/rdf+xml", "rdf");
-            sMimeTypeMap.loadEntry("application/rss+xml", "rss");
-            sMimeTypeMap.loadEntry("application/zip", "zip");
-            sMimeTypeMap.loadEntry("application/vnd.android.package-archive", 
-                    "apk");
-            sMimeTypeMap.loadEntry("application/vnd.cinderella", "cdy");
-            sMimeTypeMap.loadEntry("application/vnd.ms-pki.stl", "stl");
-            sMimeTypeMap.loadEntry(
-                    "application/vnd.oasis.opendocument.database", "odb");
-            sMimeTypeMap.loadEntry(
-                    "application/vnd.oasis.opendocument.formula", "odf");
-            sMimeTypeMap.loadEntry(
-                    "application/vnd.oasis.opendocument.graphics", "odg");
-            sMimeTypeMap.loadEntry(
-                    "application/vnd.oasis.opendocument.graphics-template",
-                    "otg");
-            sMimeTypeMap.loadEntry(
-                    "application/vnd.oasis.opendocument.image", "odi");
-            sMimeTypeMap.loadEntry(
-                    "application/vnd.oasis.opendocument.spreadsheet", "ods");
-            sMimeTypeMap.loadEntry(
-                    "application/vnd.oasis.opendocument.spreadsheet-template",
-                    "ots");
-            sMimeTypeMap.loadEntry(
-                    "application/vnd.oasis.opendocument.text", "odt");
-            sMimeTypeMap.loadEntry(
-                    "application/vnd.oasis.opendocument.text-master", "odm");
-            sMimeTypeMap.loadEntry(
-                    "application/vnd.oasis.opendocument.text-template", "ott");
-            sMimeTypeMap.loadEntry(
-                    "application/vnd.oasis.opendocument.text-web", "oth");
-            sMimeTypeMap.loadEntry("application/msword", "doc");
-            sMimeTypeMap.loadEntry("application/msword", "dot");
-            sMimeTypeMap.loadEntry(
-                    "application/vnd.openxmlformats-officedocument.wordprocessingml.document",
-                    "docx");
-            sMimeTypeMap.loadEntry(
-                    "application/vnd.openxmlformats-officedocument.wordprocessingml.template",
-                    "dotx");
-            sMimeTypeMap.loadEntry("application/vnd.ms-excel", "xls");
-            sMimeTypeMap.loadEntry("application/vnd.ms-excel", "xlt");
-            sMimeTypeMap.loadEntry(
-                    "application/vnd.openxmlformats-officedocument.spreadsheetml.sheet",
-                    "xlsx");
-            sMimeTypeMap.loadEntry(
-                    "application/vnd.openxmlformats-officedocument.spreadsheetml.template",
-                    "xltx");
-            sMimeTypeMap.loadEntry("application/vnd.ms-powerpoint", "ppt");
-            sMimeTypeMap.loadEntry("application/vnd.ms-powerpoint", "pot");
-            sMimeTypeMap.loadEntry("application/vnd.ms-powerpoint", "pps");
-            sMimeTypeMap.loadEntry(
-                    "application/vnd.openxmlformats-officedocument.presentationml.presentation",
-                    "pptx");
-            sMimeTypeMap.loadEntry(
-                    "application/vnd.openxmlformats-officedocument.presentationml.template",
-                    "potx");
-            sMimeTypeMap.loadEntry(
-                    "application/vnd.openxmlformats-officedocument.presentationml.slideshow",
-                    "ppsx");
-            sMimeTypeMap.loadEntry("application/vnd.rim.cod", "cod");
-            sMimeTypeMap.loadEntry("application/vnd.smaf", "mmf");
-            sMimeTypeMap.loadEntry("application/vnd.stardivision.calc", "sdc");
-            sMimeTypeMap.loadEntry("application/vnd.stardivision.draw", "sda");
-            sMimeTypeMap.loadEntry(
-                    "application/vnd.stardivision.impress", "sdd");
-            sMimeTypeMap.loadEntry(
-                    "application/vnd.stardivision.impress", "sdp");
-            sMimeTypeMap.loadEntry("application/vnd.stardivision.math", "smf");
-            sMimeTypeMap.loadEntry("application/vnd.stardivision.writer",
-                    "sdw");
-            sMimeTypeMap.loadEntry("application/vnd.stardivision.writer",
-                    "vor");
-            sMimeTypeMap.loadEntry(
-                    "application/vnd.stardivision.writer-global", "sgl");
-            sMimeTypeMap.loadEntry("application/vnd.sun.xml.calc", "sxc");
-            sMimeTypeMap.loadEntry(
-                    "application/vnd.sun.xml.calc.template", "stc");
-            sMimeTypeMap.loadEntry("application/vnd.sun.xml.draw", "sxd");
-            sMimeTypeMap.loadEntry(
-                    "application/vnd.sun.xml.draw.template", "std");
-            sMimeTypeMap.loadEntry("application/vnd.sun.xml.impress", "sxi");
-            sMimeTypeMap.loadEntry(
-                    "application/vnd.sun.xml.impress.template", "sti");
-            sMimeTypeMap.loadEntry("application/vnd.sun.xml.math", "sxm");
-            sMimeTypeMap.loadEntry("application/vnd.sun.xml.writer", "sxw");
-            sMimeTypeMap.loadEntry(
-                    "application/vnd.sun.xml.writer.global", "sxg");
-            sMimeTypeMap.loadEntry(
-                    "application/vnd.sun.xml.writer.template", "stw");
-            sMimeTypeMap.loadEntry("application/vnd.visio", "vsd");
-            sMimeTypeMap.loadEntry("application/x-abiword", "abw");
-            sMimeTypeMap.loadEntry("application/x-apple-diskimage", "dmg");
-            sMimeTypeMap.loadEntry("application/x-bcpio", "bcpio");
-            sMimeTypeMap.loadEntry("application/x-bittorrent", "torrent");
-            sMimeTypeMap.loadEntry("application/x-cdf", "cdf");
-            sMimeTypeMap.loadEntry("application/x-cdlink", "vcd");
-            sMimeTypeMap.loadEntry("application/x-chess-pgn", "pgn");
-            sMimeTypeMap.loadEntry("application/x-cpio", "cpio");
-            sMimeTypeMap.loadEntry("application/x-debian-package", "deb");
-            sMimeTypeMap.loadEntry("application/x-debian-package", "udeb");
-            sMimeTypeMap.loadEntry("application/x-director", "dcr");
-            sMimeTypeMap.loadEntry("application/x-director", "dir");
-            sMimeTypeMap.loadEntry("application/x-director", "dxr");
-            sMimeTypeMap.loadEntry("application/x-dms", "dms");
-            sMimeTypeMap.loadEntry("application/x-doom", "wad");
-            sMimeTypeMap.loadEntry("application/x-dvi", "dvi");
-            sMimeTypeMap.loadEntry("application/x-flac", "flac");
-            sMimeTypeMap.loadEntry("application/x-font", "pfa");
-            sMimeTypeMap.loadEntry("application/x-font", "pfb");
-            sMimeTypeMap.loadEntry("application/x-font", "gsf");
-            sMimeTypeMap.loadEntry("application/x-font", "pcf");
-            sMimeTypeMap.loadEntry("application/x-font", "pcf.Z");
-            sMimeTypeMap.loadEntry("application/x-freemind", "mm");
-            sMimeTypeMap.loadEntry("application/x-futuresplash", "spl");
-            sMimeTypeMap.loadEntry("application/x-gnumeric", "gnumeric");
-            sMimeTypeMap.loadEntry("application/x-go-sgf", "sgf");
-            sMimeTypeMap.loadEntry("application/x-graphing-calculator", "gcf");
-            sMimeTypeMap.loadEntry("application/x-gtar", "gtar");
-            sMimeTypeMap.loadEntry("application/x-gtar", "tgz");
-            sMimeTypeMap.loadEntry("application/x-gtar", "taz");
-            sMimeTypeMap.loadEntry("application/x-hdf", "hdf");
-            sMimeTypeMap.loadEntry("application/x-ica", "ica");
-            sMimeTypeMap.loadEntry("application/x-internet-signup", "ins");
-            sMimeTypeMap.loadEntry("application/x-internet-signup", "isp");
-            sMimeTypeMap.loadEntry("application/x-iphone", "iii");
-            sMimeTypeMap.loadEntry("application/x-iso9660-image", "iso");
-            sMimeTypeMap.loadEntry("application/x-jmol", "jmz");
-            sMimeTypeMap.loadEntry("application/x-kchart", "chrt");
-            sMimeTypeMap.loadEntry("application/x-killustrator", "kil");
-            sMimeTypeMap.loadEntry("application/x-koan", "skp");
-            sMimeTypeMap.loadEntry("application/x-koan", "skd");
-            sMimeTypeMap.loadEntry("application/x-koan", "skt");
-            sMimeTypeMap.loadEntry("application/x-koan", "skm");
-            sMimeTypeMap.loadEntry("application/x-kpresenter", "kpr");
-            sMimeTypeMap.loadEntry("application/x-kpresenter", "kpt");
-            sMimeTypeMap.loadEntry("application/x-kspread", "ksp");
-            sMimeTypeMap.loadEntry("application/x-kword", "kwd");
-            sMimeTypeMap.loadEntry("application/x-kword", "kwt");
-            sMimeTypeMap.loadEntry("application/x-latex", "latex");
-            sMimeTypeMap.loadEntry("application/x-lha", "lha");
-            sMimeTypeMap.loadEntry("application/x-lzh", "lzh");
-            sMimeTypeMap.loadEntry("application/x-lzx", "lzx");
-            sMimeTypeMap.loadEntry("application/x-maker", "frm");
-            sMimeTypeMap.loadEntry("application/x-maker", "maker");
-            sMimeTypeMap.loadEntry("application/x-maker", "frame");
-            sMimeTypeMap.loadEntry("application/x-maker", "fb");
-            sMimeTypeMap.loadEntry("application/x-maker", "book");
-            sMimeTypeMap.loadEntry("application/x-maker", "fbdoc");
-            sMimeTypeMap.loadEntry("application/x-mif", "mif");
-            sMimeTypeMap.loadEntry("application/x-ms-wmd", "wmd");
-            sMimeTypeMap.loadEntry("application/x-ms-wmz", "wmz");
-            sMimeTypeMap.loadEntry("application/x-msi", "msi");
-            sMimeTypeMap.loadEntry("application/x-ns-proxy-autoconfig", "pac");
-            sMimeTypeMap.loadEntry("application/x-nwc", "nwc");
-            sMimeTypeMap.loadEntry("application/x-object", "o");
-            sMimeTypeMap.loadEntry("application/x-oz-application", "oza");
-            sMimeTypeMap.loadEntry("application/x-pkcs12", "p12");
-            sMimeTypeMap.loadEntry("application/x-pkcs7-certreqresp", "p7r");
-            sMimeTypeMap.loadEntry("application/x-pkcs7-crl", "crl");
-            sMimeTypeMap.loadEntry("application/x-quicktimeplayer", "qtl");
-            sMimeTypeMap.loadEntry("application/x-shar", "shar");
-            sMimeTypeMap.loadEntry("application/x-shockwave-flash", "swf");
-            sMimeTypeMap.loadEntry("application/x-stuffit", "sit");
-            sMimeTypeMap.loadEntry("application/x-sv4cpio", "sv4cpio");
-            sMimeTypeMap.loadEntry("application/x-sv4crc", "sv4crc");
-            sMimeTypeMap.loadEntry("application/x-tar", "tar");
-            sMimeTypeMap.loadEntry("application/x-texinfo", "texinfo");
-            sMimeTypeMap.loadEntry("application/x-texinfo", "texi");
-            sMimeTypeMap.loadEntry("application/x-troff", "t");
-            sMimeTypeMap.loadEntry("application/x-troff", "roff");
-            sMimeTypeMap.loadEntry("application/x-troff-man", "man");
-            sMimeTypeMap.loadEntry("application/x-ustar", "ustar");
-            sMimeTypeMap.loadEntry("application/x-wais-source", "src");
-            sMimeTypeMap.loadEntry("application/x-wingz", "wz");
-            sMimeTypeMap.loadEntry("application/x-webarchive", "webarchive");
-            sMimeTypeMap.loadEntry("application/x-x509-ca-cert", "crt");
-            sMimeTypeMap.loadEntry("application/x-x509-user-cert", "crt");
-            sMimeTypeMap.loadEntry("application/x-xcf", "xcf");
-            sMimeTypeMap.loadEntry("application/x-xfig", "fig");
-            sMimeTypeMap.loadEntry("application/xhtml+xml", "xhtml");
-            sMimeTypeMap.loadEntry("audio/3gpp", "3gpp");
-            sMimeTypeMap.loadEntry("audio/amr", "amr");
-            sMimeTypeMap.loadEntry("audio/basic", "snd");
-            sMimeTypeMap.loadEntry("audio/midi", "mid");
-            sMimeTypeMap.loadEntry("audio/midi", "midi");
-            sMimeTypeMap.loadEntry("audio/midi", "kar");
-            sMimeTypeMap.loadEntry("audio/midi", "xmf");
-            sMimeTypeMap.loadEntry("audio/mobile-xmf", "mxmf");
-            sMimeTypeMap.loadEntry("audio/mpeg", "mpga");
-            sMimeTypeMap.loadEntry("audio/mpeg", "mpega");
-            sMimeTypeMap.loadEntry("audio/mpeg", "mp2");
-            sMimeTypeMap.loadEntry("audio/mpeg", "mp3");
-            sMimeTypeMap.loadEntry("audio/mpeg", "m4a");
-            sMimeTypeMap.loadEntry("audio/mpegurl", "m3u");
-            sMimeTypeMap.loadEntry("audio/prs.sid", "sid");
-            sMimeTypeMap.loadEntry("audio/x-aiff", "aif");
-            sMimeTypeMap.loadEntry("audio/x-aiff", "aiff");
-            sMimeTypeMap.loadEntry("audio/x-aiff", "aifc");
-            sMimeTypeMap.loadEntry("audio/x-gsm", "gsm");
-            sMimeTypeMap.loadEntry("audio/x-mpegurl", "m3u");
-            sMimeTypeMap.loadEntry("audio/x-ms-wma", "wma");
-            sMimeTypeMap.loadEntry("audio/x-ms-wax", "wax");
-            sMimeTypeMap.loadEntry("audio/x-pn-realaudio", "ra");
-            sMimeTypeMap.loadEntry("audio/x-pn-realaudio", "rm");
-            sMimeTypeMap.loadEntry("audio/x-pn-realaudio", "ram");
-            sMimeTypeMap.loadEntry("audio/x-realaudio", "ra");
-            sMimeTypeMap.loadEntry("audio/x-scpls", "pls");
-            sMimeTypeMap.loadEntry("audio/x-sd2", "sd2");
-            sMimeTypeMap.loadEntry("audio/x-wav", "wav");
-            sMimeTypeMap.loadEntry("image/bmp", "bmp");
-            sMimeTypeMap.loadEntry("image/gif", "gif");
-            sMimeTypeMap.loadEntry("image/ico", "cur");
-            sMimeTypeMap.loadEntry("image/ico", "ico");
-            sMimeTypeMap.loadEntry("image/ief", "ief");
-            sMimeTypeMap.loadEntry("image/jpeg", "jpeg");
-            sMimeTypeMap.loadEntry("image/jpeg", "jpg");
-            sMimeTypeMap.loadEntry("image/jpeg", "jpe");
-            sMimeTypeMap.loadEntry("image/pcx", "pcx");
-            sMimeTypeMap.loadEntry("image/png", "png");
-            sMimeTypeMap.loadEntry("image/svg+xml", "svg");
-            sMimeTypeMap.loadEntry("image/svg+xml", "svgz");
-            sMimeTypeMap.loadEntry("image/tiff", "tiff");
-            sMimeTypeMap.loadEntry("image/tiff", "tif");
-            sMimeTypeMap.loadEntry("image/vnd.djvu", "djvu");
-            sMimeTypeMap.loadEntry("image/vnd.djvu", "djv");
-            sMimeTypeMap.loadEntry("image/vnd.wap.wbmp", "wbmp");
-            sMimeTypeMap.loadEntry("image/x-cmu-raster", "ras");
-            sMimeTypeMap.loadEntry("image/x-coreldraw", "cdr");
-            sMimeTypeMap.loadEntry("image/x-coreldrawpattern", "pat");
-            sMimeTypeMap.loadEntry("image/x-coreldrawtemplate", "cdt");
-            sMimeTypeMap.loadEntry("image/x-corelphotopaint", "cpt");
-            sMimeTypeMap.loadEntry("image/x-icon", "ico");
-            sMimeTypeMap.loadEntry("image/x-jg", "art");
-            sMimeTypeMap.loadEntry("image/x-jng", "jng");
-            sMimeTypeMap.loadEntry("image/x-ms-bmp", "bmp");
-            sMimeTypeMap.loadEntry("image/x-photoshop", "psd");
-            sMimeTypeMap.loadEntry("image/x-portable-anymap", "pnm");
-            sMimeTypeMap.loadEntry("image/x-portable-bitmap", "pbm");
-            sMimeTypeMap.loadEntry("image/x-portable-graymap", "pgm");
-            sMimeTypeMap.loadEntry("image/x-portable-pixmap", "ppm");
-            sMimeTypeMap.loadEntry("image/x-rgb", "rgb");
-            sMimeTypeMap.loadEntry("image/x-xbitmap", "xbm");
-            sMimeTypeMap.loadEntry("image/x-xpixmap", "xpm");
-            sMimeTypeMap.loadEntry("image/x-xwindowdump", "xwd");
-            sMimeTypeMap.loadEntry("model/iges", "igs");
-            sMimeTypeMap.loadEntry("model/iges", "iges");
-            sMimeTypeMap.loadEntry("model/mesh", "msh");
-            sMimeTypeMap.loadEntry("model/mesh", "mesh");
-            sMimeTypeMap.loadEntry("model/mesh", "silo");
-            sMimeTypeMap.loadEntry("text/calendar", "ics");
-            sMimeTypeMap.loadEntry("text/calendar", "icz");
-            sMimeTypeMap.loadEntry("text/comma-separated-values", "csv");
-            sMimeTypeMap.loadEntry("text/css", "css");
-            sMimeTypeMap.loadEntry("text/html", "htm");
-            sMimeTypeMap.loadEntry("text/html", "html");
-            sMimeTypeMap.loadEntry("text/h323", "323");
-            sMimeTypeMap.loadEntry("text/iuls", "uls");
-            sMimeTypeMap.loadEntry("text/mathml", "mml");
-            // add it first so it will be the default for ExtensionFromMimeType
-            sMimeTypeMap.loadEntry("text/plain", "txt");
-            sMimeTypeMap.loadEntry("text/plain", "asc");
-            sMimeTypeMap.loadEntry("text/plain", "text");
-            sMimeTypeMap.loadEntry("text/plain", "diff");
-            sMimeTypeMap.loadEntry("text/plain", "po");     // reserve "pot" for vnd.ms-powerpoint
-            sMimeTypeMap.loadEntry("text/richtext", "rtx");
-            sMimeTypeMap.loadEntry("text/rtf", "rtf");
-            sMimeTypeMap.loadEntry("text/texmacs", "ts");
-            sMimeTypeMap.loadEntry("text/text", "phps");
-            sMimeTypeMap.loadEntry("text/tab-separated-values", "tsv");
-            sMimeTypeMap.loadEntry("text/xml", "xml");
-            sMimeTypeMap.loadEntry("text/x-bibtex", "bib");
-            sMimeTypeMap.loadEntry("text/x-boo", "boo");
-            sMimeTypeMap.loadEntry("text/x-c++hdr", "h++");
-            sMimeTypeMap.loadEntry("text/x-c++hdr", "hpp");
-            sMimeTypeMap.loadEntry("text/x-c++hdr", "hxx");
-            sMimeTypeMap.loadEntry("text/x-c++hdr", "hh");
-            sMimeTypeMap.loadEntry("text/x-c++src", "c++");
-            sMimeTypeMap.loadEntry("text/x-c++src", "cpp");
-            sMimeTypeMap.loadEntry("text/x-c++src", "cxx");
-            sMimeTypeMap.loadEntry("text/x-chdr", "h");
-            sMimeTypeMap.loadEntry("text/x-component", "htc");
-            sMimeTypeMap.loadEntry("text/x-csh", "csh");
-            sMimeTypeMap.loadEntry("text/x-csrc", "c");
-            sMimeTypeMap.loadEntry("text/x-dsrc", "d");
-            sMimeTypeMap.loadEntry("text/x-haskell", "hs");
-            sMimeTypeMap.loadEntry("text/x-java", "java");
-            sMimeTypeMap.loadEntry("text/x-literate-haskell", "lhs");
-            sMimeTypeMap.loadEntry("text/x-moc", "moc");
-            sMimeTypeMap.loadEntry("text/x-pascal", "p");
-            sMimeTypeMap.loadEntry("text/x-pascal", "pas");
-            sMimeTypeMap.loadEntry("text/x-pcs-gcd", "gcd");
-            sMimeTypeMap.loadEntry("text/x-setext", "etx");
-            sMimeTypeMap.loadEntry("text/x-tcl", "tcl");
-            sMimeTypeMap.loadEntry("text/x-tex", "tex");
-            sMimeTypeMap.loadEntry("text/x-tex", "ltx");
-            sMimeTypeMap.loadEntry("text/x-tex", "sty");
-            sMimeTypeMap.loadEntry("text/x-tex", "cls");
-            sMimeTypeMap.loadEntry("text/x-vcalendar", "vcs");
-            sMimeTypeMap.loadEntry("text/x-vcard", "vcf");
-            sMimeTypeMap.loadEntry("video/3gpp", "3gpp");
-            sMimeTypeMap.loadEntry("video/3gpp", "3gp");
-            sMimeTypeMap.loadEntry("video/3gpp", "3g2");
-            sMimeTypeMap.loadEntry("video/dl", "dl");
-            sMimeTypeMap.loadEntry("video/dv", "dif");
-            sMimeTypeMap.loadEntry("video/dv", "dv");
-            sMimeTypeMap.loadEntry("video/fli", "fli");
-            sMimeTypeMap.loadEntry("video/m4v", "m4v");
-            sMimeTypeMap.loadEntry("video/mpeg", "mpeg");
-            sMimeTypeMap.loadEntry("video/mpeg", "mpg");
-            sMimeTypeMap.loadEntry("video/mpeg", "mpe");
-            sMimeTypeMap.loadEntry("video/mp4", "mp4");
-            sMimeTypeMap.loadEntry("video/mpeg", "VOB");
-            sMimeTypeMap.loadEntry("video/quicktime", "qt");
-            sMimeTypeMap.loadEntry("video/quicktime", "mov");
-            sMimeTypeMap.loadEntry("video/vnd.mpegurl", "mxu");
-            sMimeTypeMap.loadEntry("video/x-la-asf", "lsf");
-            sMimeTypeMap.loadEntry("video/x-la-asf", "lsx");
-            sMimeTypeMap.loadEntry("video/x-mng", "mng");
-            sMimeTypeMap.loadEntry("video/x-ms-asf", "asf");
-            sMimeTypeMap.loadEntry("video/x-ms-asf", "asx");
-            sMimeTypeMap.loadEntry("video/x-ms-wm", "wm");
-            sMimeTypeMap.loadEntry("video/x-ms-wmv", "wmv");
-            sMimeTypeMap.loadEntry("video/x-ms-wmx", "wmx");
-            sMimeTypeMap.loadEntry("video/x-ms-wvx", "wvx");
-            sMimeTypeMap.loadEntry("video/x-msvideo", "avi");
-            sMimeTypeMap.loadEntry("video/x-sgi-movie", "movie");
-            sMimeTypeMap.loadEntry("x-conference/x-cooltalk", "ice");
-            sMimeTypeMap.loadEntry("x-epoc/x-sisx-app", "sisx");
-        }
-
-=======
->>>>>>> 9e1266da
         return sMimeTypeMap;
     }
 }