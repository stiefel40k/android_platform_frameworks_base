--- conflicted
+++ resolved
@@ -38,10 +38,7 @@
 import java.util.Arrays;
 import java.util.Calendar;
 import java.util.Locale;
-<<<<<<< HEAD
 import java.util.TimeZone;
-=======
->>>>>>> 66edf2bb
 
 /**
  * This class is a widget for selecting a date. The date can be selected by a
@@ -75,17 +72,6 @@
     private static final int DEFAULT_START_YEAR = 1900;
 
     private static final int DEFAULT_END_YEAR = 2100;
-<<<<<<< HEAD
-=======
-
-    // This ignores Undecimber, but we only support real Gregorian calendars.
-    private static final int NUMBER_OF_MONTHS = 12;
-
-    /* UI Components */
-    private final NumberPicker mDayPicker;
-    private final NumberPicker mMonthPicker;
-    private final NumberPicker mYearPicker;
->>>>>>> 66edf2bb
 
     private static final boolean DEFAULT_CALENDAR_VIEW_SHOWN = true;
 
@@ -122,10 +108,6 @@
     private final Calendar mCurrentDate = Calendar.getInstance();
 
     private boolean mIsEnabled = DEFAULT_ENABLED_STATE;
-
-    private Object mMonthUpdateLock = new Object();
-    private volatile Locale mMonthLocale;
-    private String[] mShortMonths;
 
     /**
      * The callback used to indicate the user changes\d the date.
@@ -207,30 +189,9 @@
                 updateCalendarView();
                 notifyDateChanged();
             }
-<<<<<<< HEAD
         };
 
         mSpinners = (LinearLayout) findViewById(R.id.pickers);
-=======
-        });
-        mMonthPicker = (NumberPicker) findViewById(R.id.month);
-        mMonthPicker.setFormatter(NumberPicker.TWO_DIGIT_FORMATTER);
-        final String[] months = getShortMonths();
-
-        /*
-         * If the user is in a locale where the month names are numeric,
-         * use just the number instead of the "month" character for
-         * consistency with the other fields.
-         */
-        if (months[0].startsWith("1")) {
-            for (int i = 0; i < months.length; i++) {
-                months[i] = String.valueOf(i + 1);
-            }
-            mMonthPicker.setRange(1, NUMBER_OF_MONTHS);
-        } else {
-            mMonthPicker.setRange(1, NUMBER_OF_MONTHS, months);
-        }
->>>>>>> 66edf2bb
 
         // calendar view day-picker
         mCalendarView = (CalendarView) findViewById(R.id.calendar_view);
@@ -506,7 +467,6 @@
             parent.addView(mDaySpinner);
         }
         if (!didYear) {
-<<<<<<< HEAD
             parent.addView(mYearSpinner);
         }
     }
@@ -521,86 +481,6 @@
     public void updateDate(int year, int month, int dayOfMonth) {
         if (!isNewDate(year, month, dayOfMonth)) {
             return;
-=======
-            parent.addView(mYearPicker);
-        }
-    }
-
-    public void updateDate(int year, int monthOfYear, int dayOfMonth) {
-        if (mYear != year || mMonth != monthOfYear || mDay != dayOfMonth) {
-            mYear = year;
-            mMonth = monthOfYear;
-            mDay = dayOfMonth;
-            updateSpinners();
-            reorderPickers(getShortMonths());
-            notifyDateChanged();
-        }
-    }
-
-    private String[] getShortMonths() {
-        final Locale currentLocale = Locale.getDefault();
-        if (currentLocale.equals(mMonthLocale) && mShortMonths != null) {
-            return mShortMonths;
-        } else {
-            synchronized (mMonthUpdateLock) {
-                if (!currentLocale.equals(mMonthLocale)) {
-                    mShortMonths = new String[NUMBER_OF_MONTHS];
-                    for (int i = 0; i < NUMBER_OF_MONTHS; i++) {
-                        mShortMonths[i] = DateUtils.getMonthString(Calendar.JANUARY + i,
-                                DateUtils.LENGTH_MEDIUM);
-                    }
-                    mMonthLocale = currentLocale;
-                }
-            }
-            return mShortMonths;
-        }
-    }
-
-    private static class SavedState extends BaseSavedState {
-
-        private final int mYear;
-        private final int mMonth;
-        private final int mDay;
-
-        /**
-         * Constructor called from {@link DatePicker#onSaveInstanceState()}
-         */
-        private SavedState(Parcelable superState, int year, int month, int day) {
-            super(superState);
-            mYear = year;
-            mMonth = month;
-            mDay = day;
-        }
-        
-        /**
-         * Constructor called from {@link #CREATOR}
-         */
-        private SavedState(Parcel in) {
-            super(in);
-            mYear = in.readInt();
-            mMonth = in.readInt();
-            mDay = in.readInt();
-        }
-
-        public int getYear() {
-            return mYear;
-        }
-
-        public int getMonth() {
-            return mMonth;
-        }
-
-        public int getDay() {
-            return mDay;
-        }
-
-        @Override
-        public void writeToParcel(Parcel dest, int flags) {
-            super.writeToParcel(dest, flags);
-            dest.writeInt(mYear);
-            dest.writeInt(mMonth);
-            dest.writeInt(mDay);
->>>>>>> 66edf2bb
         }
         setDate(year, month, dayOfMonth);
         updateSpinners();
@@ -830,4 +710,4 @@
             }
         };
     }
-}+}
